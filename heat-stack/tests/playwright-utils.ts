--- conflicted
+++ resolved
@@ -21,11 +21,6 @@
 
 type InsertTemporaryOptions = {
 	password?: string
-<<<<<<< HEAD
-	email?: UserModel['email']
-	name?: string
-=======
->>>>>>> 5c6fcfe2
 	is_admin?: boolean
 }
 
@@ -37,65 +32,6 @@
 	has_admin_role?: boolean
 }
 
-<<<<<<< HEAD
-async function getOrInsertUser({
-	id,
-	password,
-	email,
-	is_admin = false,
-}: GetOrInsertUserOptions = {}): Promise<User> {
-	const select = { id: true, email: true, username: true, name: true }
-	if (id) {
-		return await prisma.user.findUniqueOrThrow({
-			select,
-			where: { id: id },
-		})
-	} else if (username) {
-		return await prisma.user.findUniqueOrThrow({
-			select,
-			where: { username: username },
-		})
-	} else {
-		const userData = createUser()
-		username ??= userData.username
-		password ??= userData.username
-		email ??= userData.email
-		return await prisma.user.create({
-			select,
-			data: {
-				...userData,
-				email,
-				username,
-				...(has_admin_role ? { roles: { connect: { name: 'admin' } } } : {}),
-				password: { create: { hash: await getPasswordHash(password) } },
-			},
-		})
-	}
-}
-
-async function getOrInsertAdmin({
-	id,
-	username,
-	password,
-	email,
-}: GetOrInsertUserOptions = {}): Promise<User> {
-	const select = { id: true, email: true, username: true, name: true }
-	if (id) {
-		return await prisma.user.findUniqueOrThrow({
-			select,
-			where: { id: id },
-		})
-	} else if (username) {
-		return await prisma.user.findUniqueOrThrow({
-			select,
-			where: { username: username },
-		})
-	} else {
-		const userData = createUser()
-		username ??= userData.username
-		password ??= userData.username
-		email ??= userData.email
-=======
 async function insertTemporaryUser({
 	password,
 	is_admin,
@@ -108,19 +44,13 @@
 		const rolesConnect = is_admin
 			? { connect: { name: 'admin' } }
 			: {}
->>>>>>> 5c6fcfe2
 		return await prisma.user.create({
 			data: {
 				username,
-<<<<<<< HEAD
-				roles: { connect: { name: 'admin' } },
-				password: { create: { hash: await getPasswordHash(password) } },
-=======
 				name,
 				email,
 				password: { create: { hash: await getPasswordHash(userPassword) } },
 				...rolesConnect
->>>>>>> 5c6fcfe2
 			},
 	})
 }
@@ -140,12 +70,7 @@
 		})
 		await prisma.user.delete({ where: { id: userId } }).catch(() => {})
 	},
-<<<<<<< HEAD
-
-	login: async ({ page }, use) => {
-=======
 	loginTemporary: async ({ page }, use) => {
->>>>>>> 5c6fcfe2
 		let userId: string | undefined = undefined
 		await use(async (options) => {
 			const user = await insertTemporaryUser(options)
