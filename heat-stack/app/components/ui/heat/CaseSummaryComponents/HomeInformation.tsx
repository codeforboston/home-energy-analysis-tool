import { Form } from '@remix-run/react'
import { ErrorList } from "./ErrorList.tsx"
import { Button } from '#/app/components/ui/button.tsx'
import { Input } from '#/app/components/ui/input.tsx'
import { Label } from '#/app/components/ui/label.tsx'
import { FieldMetadata, useForm, getInputProps } from '@conform-to/react'

// /** THE BELOW PROBABLY NEED TO MOVE TO A ROUTE RATHER THAN A COMPONENT, including action function, */
// // import { redirect } from '@remix-run/react'
// import { json, ActionFunctionArgs } from '@remix-run/node'
// import { invariantResponse } from '@epic-web/invariant'
// import { parseWithZod } from '@conform-to/zod'
// import { z } from 'zod'

// const nameMaxLength = 1
// const addressMaxLength = 1

// /** Modeled off the conform example at
//  *     https://github.com/epicweb-dev/web-forms/blob/b69e441f5577b91e7df116eba415d4714daacb9d/exercises/03.schema-validation/03.solution.conform-form/app/routes/users%2B/%24username_%2B/notes.%24noteId_.edit.tsx#L48 */
// const HomeInformationSchema = z.object({
// 	name: z.string().max(nameMaxLength),
// 	address: z.string().max(addressMaxLength),
// 	livingSpace: z.number().min(1),
// })

// export async function action({ request, params }: ActionFunctionArgs) {
// 	invariantResponse(params.homeId, 'homeId param is required')

// 	const formData = await request.formData()
// 	const submission = parseWithZod(formData, {
// 		schema: HomeInformationSchema,
// 	})

// 	if (!submission.value) {
// 		return json({ status: 'error', submission } as const, {
// 			status: 400,
// 		})
// 	}
// 	const { name, address, livingSpace } = submission.value

// 	// await updateNote({ id: params.noteId, title, content })

// 	// return redirect(`/inputs1`)
// }

type HomeInformationProps = {fields: any};

export function HomeInformation(props: HomeInformationProps) {

	const titleClass = 'text-5xl font-extrabold tracking-wide'
	const subtitleClass = 'text-2xl font-semibold text-zinc-950 mt-9'
	const descriptiveClass = 'mt-2 text-sm text-slate-500'
	const componentMargin = 'mt-10'
	return (
		<div>
			<h2 className={`${titleClass}`}>Home Information</h2>

			{/* <Form method="post" action="/inputs1"> */}
				<div className={`${componentMargin}`}>
					<h6 className={`${subtitleClass}`}>Resident/Client</h6>

					<div className="mt-4 flex space-x-4">
						<div>
							<Label htmlFor="name">Name</Label>
							<Input {...getInputProps(props.fields.name, { type: "text" })} />
							<div className="min-h-[32px] px-4 pb-3 pt-1">
							<ErrorList
								id={props.fields.name.errorId}
								errors={props.fields.name.errors}
							/>
							</div>
						</div>
					</div>
				</div>

				<div className="mt-9">
					<h6 className={`${subtitleClass}`}>Address</h6>

					<div className="mt-4 flex space-x-4">
						<div>
							<Label htmlFor="address">Address</Label>
							<Input {...getInputProps(props.fields.address, { type: "text" })} />
							<div className="min-h-[32px] px-4 pb-3 pt-1">
							<ErrorList
								id={props.fields.address.errorId}
								errors={props.fields.address.errors}
							/>
							</div>
						</div>
					</div>
				</div>

				<div className="mt-9">
					<h6>
						<Label className={`${subtitleClass}`} htmlFor="living_area">
							Living Area (sf)
						</Label>
					</h6>

					<div className="mt-4 flex space-x-2">
						<div>
<<<<<<< HEAD
							<Input {...getInputProps(props.fields.livingArea, { type: "text" })}  />
=======
							<Input {...getInputProps(props.fields.living_area, { type: "text" })}  />
>>>>>>> 95812bfa
							<div className="min-h-[32px] px-4 pb-3 pt-1">
							<ErrorList
								id={props.fields.living_area.errorId}
								errors={props.fields.living_area.errors}
							/>
							</div>
							<p className={`${descriptiveClass}`}>
								The home's above-grade, conditioned space
							</p>
						</div>
					</div>
				</div>

				{/* removed temporarily for single page app format */}
				{/* <div>
				<Button type="submit">Next ={'>'}</Button>
			</div> */}

			{/* </Form> */}
		</div>
	)
}<|MERGE_RESOLUTION|>--- conflicted
+++ resolved
@@ -99,11 +99,7 @@
 
 					<div className="mt-4 flex space-x-2">
 						<div>
-<<<<<<< HEAD
-							<Input {...getInputProps(props.fields.livingArea, { type: "text" })}  />
-=======
 							<Input {...getInputProps(props.fields.living_area, { type: "text" })}  />
->>>>>>> 95812bfa
 							<div className="min-h-[32px] px-4 pb-3 pt-1">
 							<ErrorList
 								id={props.fields.living_area.errorId}
