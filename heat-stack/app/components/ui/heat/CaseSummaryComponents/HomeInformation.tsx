import { getInputProps } from '@conform-to/react'
import { useEffect, useMemo, useState } from 'react'
import { NumericFormat } from 'react-number-format'
import { Input } from '#/app/components/ui/input.tsx'
import { Label } from '#/app/components/ui/label.tsx'
import { ErrorList } from './ErrorList.tsx'
import { StateDropdown } from './StateDropdown.tsx'
import { HelpButton } from '../../HelpButton.tsx'

type HomeInformationProps = { fields: any }

export function HomeInformation(props: HomeInformationProps) {
	const titleClass = 'text-4xl font-bold tracking-wide'
	const subtitleClass = 'text-2xl font-semibold text-zinc-950 mt-9'
	const descriptiveClass = 'mt-2 text-sm text-slate-500'
	const componentMargin = 'mt-10'

	const [livingAreaStringDisplayed, setLivingAreaStringDisplayed] = useState(() => {
		const string =
			props.fields.living_area.value || props.fields.living_area.defaultValue
		return string ? string.replace(/,/g, '') : ''
	})

	const livingAreaNumberHidden = useMemo(() => {
		const commaFreeString = livingAreaStringDisplayed.replace(/,/g, '');
		const convertedNumber = Number(commaFreeString);
		return !isNaN(convertedNumber) ? convertedNumber.toString() : ''
	}, [livingAreaStringDisplayed])

	const [streetAddress, setStreetAddress] = useState(
		props.fields.street_address.value || props.fields.street_address.defaultValue
	)
	const [town, setTown] = useState(
		props.fields.town.value || props.fields.town.defaultValue?.town
	)
	const [usaStateAbbrev, setUsaStateAbbrev] = useState(
		props.fields.state.value || props.fields.state.defaultValue?.state
	)
	const [geoError, setGeoError] = useState<string | null>(null)
<<<<<<< HEAD

	const handleStreetAddressBlur = async () => {
		await validateGeocode()
	}

	const handleTownBlur = async () => {
		await validateGeocode()
	}

	const handleStateBlur = async () => {
		await validateGeocode()
	}

=======

	const handleStreetAddressBlur = async () => await validateGeocode()
	const handleTownBlur = async () => await validateGeocode()
	const handleStateBlur = async () => await validateGeocode()

>>>>>>> cc8dd39a
	async function validateGeocode() {
		if (!streetAddress || !town || !usaStateAbbrev) {
			setGeoError(null)
			return
		}
		const address = `${streetAddress}, ${town}, ${usaStateAbbrev}`
		try {
			const res = await fetch(`/geocode?address=${encodeURIComponent(address)}`)
			const data: any = await res.json()
			if (!data.coordinates) {
				setGeoError(data.message)
			} else {
				setGeoError(null)
			}
		} catch (error) {
			setGeoError('Error connecting to geocoding service' + error)
		}
	}

<<<<<<< HEAD
	// Update percentage when the underlying field changes (e.g., from form reset)
=======
>>>>>>> cc8dd39a
	useEffect(() => {
		const value =
			props.fields.living_area.value || props.fields.living_area.defaultValue
		if (value) {
			setLivingAreaStringDisplayed(Math.round(parseFloat(value)).toString())
		}
	}, [props.fields.living_area.value, props.fields.living_area.defaultValue])

	const handleLivingAreaChange = (e: React.ChangeEvent<HTMLInputElement>) => {
		setLivingAreaStringDisplayed(e.target.value);
	}

	return (
		<fieldset>
			<legend className={`${titleClass} ${componentMargin}`}>
				Home Information
			</legend>

			<Label className={subtitleClass} htmlFor="name">
				Resident/Client Name(s)
			</Label>

			<div className={componentMargin}>
				<div className="mt-4 flex space-x-4">
					<div>
						<Input {...getInputProps(props.fields.name, { type: 'text' })} />
						<div className="min-h-[32px] px-4 pb-3 pt-1">
							<ErrorList
								id={props.fields.name.errorId}
								errors={props.fields.name.errors}
							/>
						</div>
					</div>
				</div>
			</div>

			<fieldset>
				<legend className={subtitleClass}>Address Information</legend>
				<div className="mt-4 flex space-x-4">
					<div className="basis-1/3">
						<Label htmlFor={props.fields.street_address.id}>Street Address</Label>
						<div className="mt-4">
							<Input
								id={props.fields.street_address.id}
								name={props.fields.street_address.name}
								type="text"
								value={streetAddress}
								onChange={(e) => setStreetAddress(e.target.value)}
								onBlur={handleStreetAddressBlur}
								aria-invalid={
									props.fields.street_address.errors?.length ? true : undefined
								}
								aria-describedby={props.fields.street_address.errorId}
							/>
							{geoError && (
								<div className="text-red-600 mt-2">{geoError}</div>
							)}
							<div className="min-h-[32px] px-4 pb-3 pt-1">
								<ErrorList
									id={props.fields.street_address.errorId}
									errors={props.fields.street_address.errors}
								/>
							</div>
						</div>
					</div>

					<div className="basis-1/3">
						<Label htmlFor={props.fields.town.id}>City/Town</Label>
						<div className="mt-4">
							<Input
								id={props.fields.town.id}
								name={props.fields.town.name}
								type="text"
								value={town}
								onChange={(e) => setTown(e.target.value)}
								onBlur={handleTownBlur}
								aria-invalid={props.fields.town.errors?.length ? true : undefined}
								aria-describedby={props.fields.town.errorId}
							/>
							<div className="min-h-[32px] px-4 pb-3 pt-1">
								<ErrorList
									id={props.fields.town.errorId}
									errors={props.fields.town.errors}
								/>
							</div>
						</div>
					</div>

					<div className="basis-1/3">
						<Label htmlFor="state">State</Label>
						<div className="mt-4">
							<StateDropdown
								fields={props.fields}
								value={usaStateAbbrev}
								onChange={(val) => setUsaStateAbbrev(val)}
								onBlur={handleStateBlur}
							/>
							<div className="min-h-[32px] px-4 pb-3 pt-1">
								<ErrorList
									id={props.fields.state.errorId}
									errors={props.fields.state.errors}
								/>
							</div>
						</div>
					</div>
				</div>
			</fieldset>

			<div className="mt-9">
				<Label className={subtitleClass} htmlFor="living_area">
					Living Area (sf)
				</Label>
				<div className="flex items-start gap-2 mt-4">
					<NumericFormat
						id="living_area"
						placeholder="Enter a number 0-10000"
						value={livingAreaStringDisplayed}
						className="flex h-10 rounded-md border border-input bg-background px-3 py-2 text-base ring-offset-background file:border-0 file:bg-transparent file:text-base file:font-medium placeholder:text-muted-foreground focus-visible:outline-none focus-visible:ring-2 focus-visible:ring-ring focus-visible:ring-offset-2 disabled:cursor-not-allowed disabled:opacity-50 aria-[invalid]:border-input-invalid md:text-sm md:file:text-sm"
						onChange={handleLivingAreaChange}
						thousandSeparator={true}
						valueIsNumericString={true}
						allowNegative={false}
						decimalScale={0}
						fixedDecimalScale={true}
					/>
					<HelpButton keyName="living_area" />
				</div>

				<Input
					type="hidden"
					name={props.fields.living_area.name}
					value={livingAreaNumberHidden}
				/>

				<div className="min-h-[12px] px-4 pb-3 pt-1">
					<ErrorList
						id={props.fields.living_area.errorId}
						errors={props.fields.living_area.errors}
					/>
				</div>

				<span className={descriptiveClass}>
					The home's above-grade, conditioned space
				</span>
			</div>
		</fieldset>
	)
}<|MERGE_RESOLUTION|>--- conflicted
+++ resolved
@@ -6,6 +6,7 @@
 import { ErrorList } from './ErrorList.tsx'
 import { StateDropdown } from './StateDropdown.tsx'
 import { HelpButton } from '../../HelpButton.tsx'
+import { HelpButton } from '../../HelpButton.tsx'
 
 type HomeInformationProps = { fields: any }
 
@@ -37,7 +38,6 @@
 		props.fields.state.value || props.fields.state.defaultValue?.state
 	)
 	const [geoError, setGeoError] = useState<string | null>(null)
-<<<<<<< HEAD
 
 	const handleStreetAddressBlur = async () => {
 		await validateGeocode()
@@ -51,13 +51,6 @@
 		await validateGeocode()
 	}
 
-=======
-
-	const handleStreetAddressBlur = async () => await validateGeocode()
-	const handleTownBlur = async () => await validateGeocode()
-	const handleStateBlur = async () => await validateGeocode()
-
->>>>>>> cc8dd39a
 	async function validateGeocode() {
 		if (!streetAddress || !town || !usaStateAbbrev) {
 			setGeoError(null)
@@ -77,10 +70,7 @@
 		}
 	}
 
-<<<<<<< HEAD
 	// Update percentage when the underlying field changes (e.g., from form reset)
-=======
->>>>>>> cc8dd39a
 	useEffect(() => {
 		const value =
 			props.fields.living_area.value || props.fields.living_area.defaultValue
