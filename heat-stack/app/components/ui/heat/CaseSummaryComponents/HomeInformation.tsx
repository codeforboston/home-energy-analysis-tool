import { FieldMetadata, useForm, getInputProps } from '@conform-to/react'
import { Button } from '#/app/components/ui/button.tsx'
import { Input } from '#/app/components/ui/input.tsx'
import { Label } from '#/app/components/ui/label.tsx'
import { ErrorList } from "./ErrorList.tsx"

// /** THE BELOW PROBABLY NEED TO MOVE TO A ROUTE RATHER THAN A COMPONENT, including action function, */
// // import { redirect } from '@remix-run/react'
// import { json, ActionFunctionArgs } from '@remix-run/node'
// import { invariantResponse } from '@epic-web/invariant'
// import { parseWithZod } from '@conform-to/zod'
// import { z } from 'zod'

// const nameMaxLength = 1
// const addressMaxLength = 1

// /** Modeled off the conform example at
//  *     https://github.com/epicweb-dev/web-forms/blob/b69e441f5577b91e7df116eba415d4714daacb9d/exercises/03.schema-validation/03.solution.conform-form/app/routes/users%2B/%24username_%2B/notes.%24noteId_.edit.tsx#L48 */
// const HomeInformationSchema = z.object({
// 	name: z.string().max(nameMaxLength),
// 	address: z.string().max(addressMaxLength),
// 	livingSpace: z.number().min(1),
// })

// export async function action({ request, params }: ActionFunctionArgs) {
// 	invariantResponse(params.homeId, 'homeId param is required')

// 	const formData = await request.formData()
// 	const submission = parseWithZod(formData, {
// 		schema: HomeInformationSchema,
// 	})

// 	if (!submission.value) {
// 		return json({ status: 'error', submission } as const, {
// 			status: 400,
// 		})
// 	}
// 	const { name, address, livingSpace } = submission.value

// 	// await updateNote({ id: params.noteId, title, content })

// 	// return redirect(`/inputs1`)
// }

type HomeInformationProps = {fields: any};

export function HomeInformation(props: HomeInformationProps) {
<<<<<<< HEAD
	const titleClass = 'text-5xl font-extrabold tracking-wide'
=======

	const titleClass = 'text-4xl font-bold tracking-wide'
>>>>>>> 8a24097d
	const subtitleClass = 'text-2xl font-semibold text-zinc-950 mt-9'
	const descriptiveClass = 'mt-2 text-sm text-slate-500'
	const componentMargin = 'mt-10'

	return (
		<fieldset>
			<legend className={`${titleClass} ${componentMargin}`}>Home Information</legend>

			{/* <Form method="post" action="/inputs1"> */}
			<div className={`${componentMargin}`}>
				<Label className={`${subtitleClass}`} htmlFor="name">
					Resident/Client Name(s)
				</Label>
				<div className="mt-4 flex space-x-4">
					<div>
						<Input {...getInputProps(props.fields.name, { type: "text" })} />
						<div className="min-h-[32px] px-4 pb-3 pt-1">
							<ErrorList
								id={props.fields.name.errorId}
								errors={props.fields.name.errors}
							/>
						</div>
					</div>
				</div>
			</div>

			<div className="mt-9">
				<Label className={`${subtitleClass}`} htmlFor="address">
					Street Address, City, State
				</Label>
				<div className="mt-4 flex space-x-4">
					<div>
						<Input {...getInputProps(props.fields.address, { type: "text" })} />
						<div className="min-h-[32px] px-4 pb-3 pt-1">
							<ErrorList
								id={props.fields.address.errorId}
								errors={props.fields.address.errors}
							/>
						</div>
					</div>
				</div>
			</div>

			<div className="mt-9">
				<Label className={`${subtitleClass}`} htmlFor="living_area">
					Living Area (sf)
				</Label>
				<div className="mt-4 flex space-x-2">
					<div>
						<Input {...getInputProps(props.fields.living_area, { type: "text" })}  />
						<span className={`${descriptiveClass}`}>
							The home's above-grade, conditioned space
						</span>
						<div className="min-h-[12px] px-4 pb-3 pt-1">
							<ErrorList
								id={props.fields.living_area.errorId}
								errors={props.fields.living_area.errors}
							/>
						</div>
					</div>
				</div>
			</div>

			{/* removed temporarily for single page app format */}
			{/* <div>
				<Button type="submit">Next ={'>'}</Button>
			</div> */}

			{/* </Form> */}
		</fieldset>
	)
}<|MERGE_RESOLUTION|>--- conflicted
+++ resolved
@@ -45,12 +45,7 @@
 type HomeInformationProps = {fields: any};
 
 export function HomeInformation(props: HomeInformationProps) {
-<<<<<<< HEAD
-	const titleClass = 'text-5xl font-extrabold tracking-wide'
-=======
-
 	const titleClass = 'text-4xl font-bold tracking-wide'
->>>>>>> 8a24097d
 	const subtitleClass = 'text-2xl font-semibold text-zinc-950 mt-9'
 	const descriptiveClass = 'mt-2 text-sm text-slate-500'
 	const componentMargin = 'mt-10'
