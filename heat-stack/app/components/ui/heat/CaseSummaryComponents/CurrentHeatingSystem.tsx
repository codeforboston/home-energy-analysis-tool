--- conflicted
+++ resolved
@@ -1,62 +1,15 @@
-<<<<<<< HEAD
-import { type Home } from '#model/Homes.tsx'
-
-export function CurrentHeatingSystem() {
-	const someHome: Home = {
-		livingArea: 0,
-		fuelType: 'Natural Gas',
-		designTemperatureOverride: 0,
-		heatingSystemEfficiency: 75,
-		thermostatSetPoint: 70,
-		setbackTemperature: 65,
-		setBackHoursPerDay: 7,
-		numberOfOccupants: 0,
-		estimatedWaterHeatingEfficiency: 0,
-		standByLosses: 0,
-	}
-=======
 import { Form } from '@remix-run/react'
+import React from 'react'
 // removed temporarily for single-page app format
 // import { Button } from '#/app/components/ui/button.tsx'
 import { Input } from '#/app/components/ui/input.tsx'
 import { Label } from '#/app/components/ui/label.tsx'
->>>>>>> 8c0adf04
 
 export function CurrentHeatingSystem() {
 	const titleClassTailwind = 'text-5xl font-extrabold tracking-wide'
 	const subTitleClassTailwind = 'text-2xl font-semibold text-zinc-950'
 	const componentMargin = 'mt-10'
 	return (
-<<<<<<< HEAD
-		<div className="section-title">
-			Current Heating System
-			<hr />
-			<div className="flex flex-row">
-				<div className="basis-1/2">
-					<div className="item-title">
-						Fuel Type
-						<br />
-						<div className="item-big">{someHome.fuelType}</div> <br />
-						Heating System Efficiency (%)
-						<br />
-						<div className="item-big">
-							{someHome.heatingSystemEfficiency}
-						</div>{' '}
-						<br />
-					</div>
-				</div>
-
-				<div className="basis-1/2">
-					<div className="item-group-title">Thermostat Settings</div>
-					<div className="item-title">
-						Set Point (°F) <br />
-						<div className="item">{someHome.setbackTemperature}</div> <br />
-						Setback Temperature (°F)
-						<br />
-						<div className="item">{someHome.setbackTemperature}</div> <br />
-						Setback Time (h)
-						<div className="item">{someHome.setBackHoursPerDay}</div>
-=======
 		<div>
 			<h2 className={`${titleClassTailwind} ${componentMargin}`}>
 				Existing Heating System
@@ -118,7 +71,6 @@
 							<Label htmlFor="setPoint">Setback hours per day</Label>
 							<Input name="setBackTime" id="setBackTime" type="text" />
 						</div>
->>>>>>> 8c0adf04
 					</div>
 				</div>
 			</Form>
