import { useForm, getInputProps, useInputControl } from '@conform-to/react'
import { Button } from '#/app/components/ui/button.tsx'

import { Input } from '#/app/components/ui/input.tsx'
import { Label } from '#/app/components/ui/label.tsx'
import { ErrorList } from './ErrorList.tsx'
import React from 'react'

type CurrentHeatingSystemProps = { fields: any }

export function CurrentHeatingSystem(props: CurrentHeatingSystemProps) {
	const titleClass = 'text-4xl font-bold tracking-wide'
	const descriptiveClass = 'mt-2 text-sm text-slate-500'
	const componentMargin = 'mt-10'
	const subtitleClass = 'text-2xl font-semibold text-zinc-950 mt-9'

	// Create a state to track the percentage value
	const [percentageValue, setPercentageValue] = React.useState(() => {
		// Initialize from the field's default value or initial value
		const value = props.fields.heating_system_efficiency.value ||
			props.fields.heating_system_efficiency.defaultValue;
		return value ? Math.round(parseFloat(value) * 100).toString() : "";
	});

	// Calculate the decimal value whenever percentage changes
	const decimalValue = React.useMemo(() => {
		const percentNum = parseFloat(percentageValue);
		return !isNaN(percentNum) ? (percentNum / 100).toString() : "";
	}, [percentageValue]);

	// Update percentage when the underlying field changes (e.g., from form reset)
	React.useEffect(() => {
		const value = props.fields.heating_system_efficiency.value ||
			props.fields.heating_system_efficiency.defaultValue;
		if (value) {
			setPercentageValue(Math.round(parseFloat(value) * 100).toString());
		}
	}, [props.fields.heating_system_efficiency.value, props.fields.heating_system_efficiency.defaultValue]);

	// Handle the percentage input change
	const handlePercentageChange = (e: React.ChangeEvent<HTMLInputElement>) => {
		setPercentageValue(e.target.value);
	};

	return (
		<fieldset>
			<legend className={`${titleClass} ${componentMargin}`}>
				Existing Heating System
			</legend>

			{/* <Form method="post" action="/current"> */}
			<div className={`${componentMargin}`}>
				<Label htmlFor="fuel_type" className={`${subtitleClass}`}>
					Fuel Type
				</Label>
				<div className="mt-4 flex space-x-4">
					<div className="basis-1/4">
						<Input {...getInputProps(props.fields.fuel_type, { type: "text" })} />
					</div>
				</div>
				<div className="min-h-[32px] px-4 pb-3 pt-1">
					<ErrorList
						id={props.fields.fuel_type.errorId}
						errors={props.fields.fuel_type.errors}
					/>
				</div>
			</div>

			<Label htmlFor="heating_system_efficiency_display" className={`${subtitleClass}`}>
				Heating System Efficiency %
			</Label>
			<div className="mt-4 flex space-x-4">
				<div className={`basis-1/3`}>
					{/* Display percentage to the user */}
					<Input
						id="heating_system_efficiency_display"
						// Don't include a name to prevent it from being submitted
						placeholder="Enter a percentage (60-100)"
						type="number"
						value={percentageValue}
						onChange={handlePercentageChange}
					/>
					{/* Use the actual field from Conform but with our calculated decimal value */}
					<Input
						type="hidden"
						name={props.fields.heating_system_efficiency.name}
						value={decimalValue}
					/>
					<span className={`${descriptiveClass}`}>
						Enter efficiency as a percentage (60-100). Typical natural gas efficiency is 80-95%.
					</span>
					<div className="min-h-[32px] px-4 pb-3 pt-1">
						<ErrorList
							id={props.fields.heating_system_efficiency.errorId}
							errors={props.fields.heating_system_efficiency.errors}
						/>
					</div>
				</div>
			</div>

<<<<<<< HEAD
			<div>
				<h6 className={`${subtitleClass}`}>Thermostat Settings</h6>
=======
			<Label htmlFor="design_temperature_override" className={`${subtitleClass}`}>
				Design Temperature Override (°F)
			</Label>
			<div className="mt-4 flex space-x-4">
				<div className={`basis-1/3`}>
					<Input placeholder="Optional" {...getInputProps(props.fields.design_temperature_override, { type: "text" })} />
					<div>
						<span className={`${descriptiveClass}`}>
							65°F is the 99% ASHRAE heating design temperature at this location
						</span>
					</div>
					<div className="min-h-[32px] px-4 pb-3 pt-1">
						<ErrorList
							id={props.fields.design_temperature_override.errorId}
							errors={props.fields.design_temperature_override.errors}
						/>
					</div>
				</div>
			</div>

			<fieldset>
				<legend className={`${subtitleClass}`}>Thermostat Settings</legend>

>>>>>>> 284b49db
				<div className="mt-4 flex space-x-4">
					<div className="basis-1/3">
						<Label htmlFor="thermostat_set_point" className="font-bold">
							Set Point (°F)
						</Label>
						<Input placeholder="(Fahrenheit)" {...getInputProps(props.fields.thermostat_set_point, { type: "text" })} />
						<span className={`${descriptiveClass}`}>
							Usual thermostat setting for heating
						</span>
						<div className="min-h-[32px] px-4 pb-3 pt-1">
							<ErrorList
								id={props.fields.thermostat_set_point.errorId}
								errors={props.fields.thermostat_set_point.errors}
							/>
						</div>
					</div>

					<div className="basis-1/3">
						<Label className="font-bold" htmlFor="setback_temperature">
							Setback Temperature (°F)
						</Label>
						<Input placeholder="Optional" {...getInputProps(props.fields.setback_temperature, { type: "text" })} />
						<span className={`${descriptiveClass}`}>
							Enter if thermostat is programmed to a lower or higher temperature
							during working or sleep hours
						</span>
						<div className="min-h-[32px] px-4 pb-3 pt-1">
							<ErrorList
								id={props.fields.setback_temperature.errorId}
								errors={props.fields.setback_temperature.errors}
							/>
						</div>
					</div>

					<div className="basis-1/3">
						<Label className="font-bold" htmlFor="setback_hours_per_day">
							Setback hours per day
						</Label>
						<Input placeholder="Optional" {...getInputProps(props.fields.setback_hours_per_day, { type: "text" })} />
						<span className={`${descriptiveClass}`}>
							Average hours per day that a lower or higher temperature setting
							is in effect
						</span>
						<div className="min-h-[32px] px-4 pb-3 pt-1">
							<ErrorList
								id={props.fields.setback_hours_per_day.errorId}
								errors={props.fields.setback_hours_per_day.errors}
							/>
						</div>
					</div>
				</div>
			</fieldset>

			{/* </Form> */}

			{/* removed temporarily for single page app format */}
			{/* <div>
				<Button type="submit">Next ={'>'}</Button>
			</div> */}
		</fieldset>
	)
}<|MERGE_RESOLUTION|>--- conflicted
+++ resolved
@@ -98,34 +98,8 @@
 				</div>
 			</div>
 
-<<<<<<< HEAD
-			<div>
-				<h6 className={`${subtitleClass}`}>Thermostat Settings</h6>
-=======
-			<Label htmlFor="design_temperature_override" className={`${subtitleClass}`}>
-				Design Temperature Override (°F)
-			</Label>
-			<div className="mt-4 flex space-x-4">
-				<div className={`basis-1/3`}>
-					<Input placeholder="Optional" {...getInputProps(props.fields.design_temperature_override, { type: "text" })} />
-					<div>
-						<span className={`${descriptiveClass}`}>
-							65°F is the 99% ASHRAE heating design temperature at this location
-						</span>
-					</div>
-					<div className="min-h-[32px] px-4 pb-3 pt-1">
-						<ErrorList
-							id={props.fields.design_temperature_override.errorId}
-							errors={props.fields.design_temperature_override.errors}
-						/>
-					</div>
-				</div>
-			</div>
-
 			<fieldset>
 				<legend className={`${subtitleClass}`}>Thermostat Settings</legend>
-
->>>>>>> 284b49db
 				<div className="mt-4 flex space-x-4">
 					<div className="basis-1/3">
 						<Label htmlFor="thermostat_set_point" className="font-bold">
