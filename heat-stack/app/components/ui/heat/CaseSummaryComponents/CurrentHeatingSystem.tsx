import { Form } from '@remix-run/react'
<<<<<<< HEAD
import React from 'react'
// removed temporarily for single-page app format
// import { Button } from '#/app/components/ui/button.tsx'
=======
import { Button } from '#/app/components/ui/button.tsx'
>>>>>>> 61245bf5
import { Input } from '#/app/components/ui/input.tsx'
import { Label } from '#/app/components/ui/label.tsx'

export function CurrentHeatingSystem() {
	const titleClass = 'text-5xl font-extrabold tracking-wide'
	const subtitleClass = 'text-2xl font-semibold text-zinc-950 mt-9'
	const descriptiveClass = 'mt-2 text-sm text-slate-500'
	const componentMargin = 'mt-10'

	return (
		<div>
			<h2 className={`${titleClass} ${componentMargin}`}>
				Existing Heating System
			</h2>

			<Form method="post" action="/current">
				<h6 className={`${subtitleClass}`}>Fuel Type</h6>
				<div className="flex space-x-4">
					<div className="basis-1/4">
						<Input name="fuelType" id="fuelType" type="text" />
					</div>
				</div>

				<h6 className={`${subtitleClass}`}>Heating system efficiency %</h6>
				<div className="flex space-x-4">
					<div className={`basis-1/3`}>
						<Input
							name="heatingSystemEfficiency"
							id="heatingSystemEfficiency"
							type="text"
							placeholder="(Percent)"
						/>
						<div className={`${descriptiveClass}`}>
							Typical natural gas efficiency is 80%-95%
						</div>
					</div>
				</div>

				<h6 className={`${subtitleClass}`}>Design temperature override (°F)</h6>
				<div className="flex space-x-4">
					<div className={`basis-1/3`}>
						<Input
							name="designTemperatureOverride"
							id="designTemperatureOverride"
							type="text"
							placeholder="(Optional)"
						/>
						<div>
							<div className={`${descriptiveClass}`}>
								65°F is the 99% ASHRAE heating design temperature at this
								location
							</div>
						</div>
					</div>
				</div>

				<div>
					<h6 className={`${subtitleClass}`}>Thermostat Settings</h6>
					<div className="mt-4 flex space-x-4">
						<div className="basis-1/3">
							<Label htmlFor="setPoint">
								<b>Set Point (°F)</b>{' '}
							</Label>
							<Input
								name="setPointTemperature"
								id="setPointTemperature"
								type="text"
								placeholder="(Fahrenheit)"
							/>
							<div className={`${descriptiveClass}`}>
								Usual thermostat setting for heating
							</div>
						</div>
						<div className="basis-1/3">
							<Label htmlFor="setPoint">
								<b>Setback Temperature (°F)</b>
							</Label>
							<Input
								name="setBackTemperature"
								id="setBackTemperature"
								type="text"
								placeholder="(Optional)"
							/>
							<div className={`${descriptiveClass}`}>
								Enter if thermostat is programmed to a lower or higher
								temperature during working or sleep hours
							</div>
						</div>
						<div className="basis-1/3">
							<Label htmlFor="setPoint">
								<b>Setback hours per day</b>
							</Label>
							<Input
								name="setBackTime"
								id="setBackTime"
								type="text"
								placeholder="(Optional)"
							/>
							<div className={`${descriptiveClass}`}>
								Typical natural gas efficiency is 80%-95%
							</div>
							<div className={`${descriptiveClass}`}>
								Average hours per day that a lower or higher temperature setting
								is in effect
							</div>
						</div>
					</div>
				</div>

				<div>
					<h6 className={`${subtitleClass}`}>Heating Fuel Usage</h6>
					<Button type="submit">Upload</Button>
				</div>
			</Form>

			{/* removed temporarily for single page app format */}
			{/* <div>
        <Button type="submit">Next ={'>'}</Button>
      </div> */}
		</div>
	)
}<|MERGE_RESOLUTION|>--- conflicted
+++ resolved
@@ -1,11 +1,7 @@
 import { Form } from '@remix-run/react'
-<<<<<<< HEAD
 import React from 'react'
-// removed temporarily for single-page app format
-// import { Button } from '#/app/components/ui/button.tsx'
-=======
 import { Button } from '#/app/components/ui/button.tsx'
->>>>>>> 61245bf5
+
 import { Input } from '#/app/components/ui/input.tsx'
 import { Label } from '#/app/components/ui/label.tsx'
 
