import { Upload } from 'lucide-react'
import { Button } from '#/app/components/ui/button.tsx'
import { CustomFileUpload } from '#app/components/ui/CustomFileUpload'
import { ErrorList } from './ErrorList'

interface EnergyUseUploadProps {
<<<<<<< HEAD
	setScrollAfterSubmit: React.Dispatch<React.SetStateAction<boolean>>;
	fields: any;
	isEditMode?: boolean;
}

export function EnergyUseUpload(
	{ setScrollAfterSubmit, fields, isEditMode = false }: EnergyUseUploadProps
) {
=======
	setScrollAfterSubmit: React.Dispatch<React.SetStateAction<boolean>>
	fields: any
}

export function EnergyUseUpload({
	setScrollAfterSubmit,
	fields,
}: EnergyUseUploadProps) {
>>>>>>> b1829d50
	const titleClass = 'text-4xl font-bold tracking-wide mt-10'
	/*
	When the calculate button is pressed, sets scrollAfterSubmit to
	true because we want the page to scroll then.
	*/
	const handleSubmit = () => {
		setScrollAfterSubmit(true)
	}

	return (
		<fieldset>
			<legend className={`${titleClass} pb-6`}>Energy Use History</legend>
			{/* Only show file upload errors if not in edit mode, or if in edit mode but errors exist and user is trying to process a file */}
			{!isEditMode && (
				<ErrorList
					id={fields.energy_use_upload.errorId}
					errors={fields.energy_use_upload.errors}
				/>
			)}

			<CustomFileUpload name={fields.energy_use_upload.name} />

			<div>
<<<<<<< HEAD
				{isEditMode ? (
					// Two buttons for edit mode
					<div className="flex gap-3 items-center" style={{ marginBottom: '20px' }}>
						<Button 
							type="submit" 
							name="intent" 
							value="save" 
							variant="default"
							onClick={() => console.log('💾 Save Changes button clicked')}
						>
							Save Changes
						</Button>
						<Button type="submit" name="intent" value="process-file" onClick={handleSubmit}>
							<Upload className="mr-2 h-4 w-4" />
							Process New File
						</Button>
					</div>
				) : (
					// Single button for new cases
					<Button type="submit" name="intent" value="upload" onClick={handleSubmit} style={{ marginBottom: '20px' }}>
						<Upload className="mr-2 h-4 w-4" />
						Calculate
					</Button>
				)}
=======
				{/* Button type submit is processed by action in single.tsx */}
				<Button
					type="submit"
					name="intent"
					value="upload"
					onClick={handleSubmit}
					style={{ marginBottom: '20px' }}
				>
					<Upload className="mr-2 h-4 w-4" />
					Calculate
				</Button>
>>>>>>> b1829d50

				<a
					className="ml-3 inline-flex items-center gap-1 rounded-md border border-transparent bg-secondary px-2.5 py-0.5 text-xs font-semibold text-secondary-foreground transition-colors hover:bg-secondary/80 focus:outline-none focus:ring-2 focus:ring-ring focus:ring-offset-2"
					href="https://github.com/codeforboston/home-energy-analysis-tool/issues/162#issuecomment-2246594484"
				>
					Get example file here
				</a>
			</div>
		</fieldset>
	)
}<|MERGE_RESOLUTION|>--- conflicted
+++ resolved
@@ -4,7 +4,6 @@
 import { ErrorList } from './ErrorList'
 
 interface EnergyUseUploadProps {
-<<<<<<< HEAD
 	setScrollAfterSubmit: React.Dispatch<React.SetStateAction<boolean>>;
 	fields: any;
 	isEditMode?: boolean;
@@ -13,16 +12,6 @@
 export function EnergyUseUpload(
 	{ setScrollAfterSubmit, fields, isEditMode = false }: EnergyUseUploadProps
 ) {
-=======
-	setScrollAfterSubmit: React.Dispatch<React.SetStateAction<boolean>>
-	fields: any
-}
-
-export function EnergyUseUpload({
-	setScrollAfterSubmit,
-	fields,
-}: EnergyUseUploadProps) {
->>>>>>> b1829d50
 	const titleClass = 'text-4xl font-bold tracking-wide mt-10'
 	/*
 	When the calculate button is pressed, sets scrollAfterSubmit to
@@ -46,7 +35,6 @@
 			<CustomFileUpload name={fields.energy_use_upload.name} />
 
 			<div>
-<<<<<<< HEAD
 				{isEditMode ? (
 					// Two buttons for edit mode
 					<div className="flex gap-3 items-center" style={{ marginBottom: '20px' }}>
@@ -71,19 +59,6 @@
 						Calculate
 					</Button>
 				)}
-=======
-				{/* Button type submit is processed by action in single.tsx */}
-				<Button
-					type="submit"
-					name="intent"
-					value="upload"
-					onClick={handleSubmit}
-					style={{ marginBottom: '20px' }}
-				>
-					<Upload className="mr-2 h-4 w-4" />
-					Calculate
-				</Button>
->>>>>>> b1829d50
 
 				<a
 					className="ml-3 inline-flex items-center gap-1 rounded-md border border-transparent bg-secondary px-2.5 py-0.5 text-xs font-semibold text-secondary-foreground transition-colors hover:bg-secondary/80 focus:outline-none focus:ring-2 focus:ring-ring focus:ring-offset-2"
