--- conflicted
+++ resolved
@@ -37,11 +37,7 @@
 	 * action is the route that the form data will be sent to. If no action is provided, current route will handle the submission
 	 * TODO: I don't think this field should exist but since we have /cases/new?dev=true that we want to redirect to /cases/new, this seemed nececssary for now
 	 */
-<<<<<<< HEAD
 	action?: "/cases/new" | undefined
-=======
-	action?: '/single' | undefined
->>>>>>> b1829d50
 	parsedAndValidatedFormSchema: SchemaZodFromFormType | undefined
 	/**
 	 * Whether this form is in edit mode (shows Save button instead of Calculate button)
@@ -71,11 +67,8 @@
 	action,
 	onClickBillingRow,
 	parsedAndValidatedFormSchema,
-<<<<<<< HEAD
 	isEditMode = false,
 	billingRecords,
-=======
->>>>>>> b1829d50
 }: SubmitAnalysisProps) {
 	const [scrollAfterSubmit, setScrollAfterSubmit] = useState(false)
 	// const [savedCase, setSavedCase] = useState<CaseInfo | undefined>()
@@ -198,14 +191,7 @@
 				)}
 				<HomeInformation fields={fields} />
 				<CurrentHeatingSystem fields={fields} />
-<<<<<<< HEAD
 				<EnergyUseUpload setScrollAfterSubmit={setScrollAfterSubmit} fields={fields} isEditMode={isEditMode} />
-=======
-				<EnergyUseUpload
-					setScrollAfterSubmit={setScrollAfterSubmit}
-					fields={fields}
-				/>
->>>>>>> b1829d50
 				<ErrorList id={form.errorId} errors={form.errors} />
 
 				{showUsageData && usageData && (
