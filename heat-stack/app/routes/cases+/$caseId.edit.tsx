import { parseWithZod } from '@conform-to/zod'
import { parseMultipartFormData } from '@remix-run/server-runtime/dist/formData.js'
import { useEffect, useState } from 'react'
import { data } from 'react-router'

import { ErrorModal } from '#app/components/ui/ErrorModal.tsx'
import SingleCaseForm from '#app/components/ui/heat/CaseSummaryComponents/SingleCaseForm.tsx'
import { getUserId } from '#app/utils/auth.server.ts'
import { replacer } from '#app/utils/data-parser.ts'
import { getCaseForEditing } from '#app/utils/db/case.server.ts'
import { uploadHandler } from '#app/utils/file-upload-handler.ts'
import GeocodeUtil from '#app/utils/GeocodeUtil.ts'
import { buildCurrentUsageData } from '#app/utils/index.ts'
import { processCaseUpdate } from '#app/utils/logic/case.logic.server.ts'
import { executeRoundtripAnalyticsFromFormJs } from '#app/utils/rules-engine.ts'
import { invariantResponse } from '#node_modules/@epic-web/invariant/dist'
import { Schema, SaveOnlySchema } from '#types/single-form.ts'
import { type BillingRecordsSchema } from '#types/types.ts'
import { type Route } from './+types/$caseId.edit'

export async function loader({ params, request }: Route.LoaderArgs) {
	const percentToDecimal = (value: number, errorMessage: string) => {
		const decimal = parseFloat((value / 100).toFixed(2))
		if (isNaN(decimal) || decimal > 1) {
			throw new Error(errorMessage)
		}
		return decimal
	}
	const userId = await getUserId(request)
	const caseId = parseInt(params.caseId)

	invariantResponse(!isNaN(caseId), 'Invalid case ID', { status: 400 })

	const caseRecord = await getCaseForEditing(caseId, userId ?? '')
	invariantResponse(caseRecord, 'Case not found', { status: 404 })

	const analysis = caseRecord.analysis?.[0]
	invariantResponse(analysis, 'Invalid analysis detected', { status: 500 })

	const heatingInput = analysis.heatingInput?.[0]
	invariantResponse(heatingInput, 'Invalid heating input detected', {
		status: 500,
	})

	const heatingOutput = analysis.heatingOutput?.[0]

	// Transform billing records from database format to BillingRecordsSchema format
	const billingRecords: BillingRecordsSchema = (
		heatingInput.processedEnergyBill || []
	).map((bill) => ({
		period_start_date: bill.periodStartDate?.toISOString().split('T')[0] || '', // Convert to YYYY-MM-DD format
		period_end_date: bill.periodEndDate?.toISOString().split('T')[0] || '', // Convert to YYYY-MM-DD format
		usage: bill.usageQuantity,
		inclusion_override: bill.invertDefaultInclusion,
		analysis_type: bill.analysisType,
		default_inclusion: bill.defaultInclusion,
		eliminated_as_outlier: false, // Default value as it's not stored in DB yet
		whole_home_heat_loss_rate: bill.wholeHomeHeatLossRate || 0, // Handle null values
	}))

	// Calculate geographic data for rules engine recalculation
	const geocodeUtil = new GeocodeUtil()
	const combined_address = `${caseRecord.location.address}, ${caseRecord.location.city}, ${caseRecord.location.state}`
	const { state_id, county_id, coordinates } =
		await geocodeUtil.getLL(combined_address)

	// Get temperature data for the billing period date range
	// We need this for recalculation when checkboxes are toggled
	let convertedDatesTIWD = {
		dates: [] as string[],
		temperatures: [] as number[],
	}

	if (
		heatingInput.processedEnergyBill &&
		heatingInput.processedEnergyBill.length > 0
	) {
		// Find the earliest and latest dates from billing records
		const dates = heatingInput.processedEnergyBill
			.map((bill) => [bill.periodStartDate, bill.periodEndDate])
			.flat()
			.filter((date): date is Date => date !== null && date !== undefined)

		if (dates.length > 0) {
			const startDate = new Date(Math.min(...dates.map((d) => d.getTime())))
			const endDate = new Date(Math.max(...dates.map((d) => d.getTime())))

			// Fetch weather data for the billing period
			const { x, y } = coordinates ?? { x: 0, y: 0 }
			if (x !== 0 && y !== 0) {
				const WeatherUtil = (await import('#app/utils/WeatherUtil.ts')).default
				const weatherUtil = new WeatherUtil()

				const formatDateString = (date: Date): string => {
					return (
						date.toISOString().split('T')[0] || date.toISOString().slice(0, 10)
					)
				}

				const weatherData = await weatherUtil.getThatWeathaData(
					x,
					y,
					formatDateString(startDate),
					formatDateString(endDate),
				)

				if (weatherData) {
					const datesFromTIWD = weatherData.dates
						.map(
							(datestring) => new Date(datestring).toISOString().split('T')[0],
						)
						.filter((date): date is string => date !== undefined)
					convertedDatesTIWD = {
						dates: datesFromTIWD,
						temperatures: weatherData.temperatures.filter(
							(temp): temp is number => temp !== null,
						),
					}
				}
			}
		}
	}

	const parsedAndValidatedFormData = Schema.parse({
		// Placeholder for energy_use_upload since it's required by schema but not needed for edit
		energy_use_upload: {
			name: 'existing-energy-data.csv',
			size: 0,
			type: 'text/csv',
		},
		name: `${caseRecord.homeOwner.firstName1} ${caseRecord.homeOwner.lastName1}`,
		living_area: caseRecord.location.livingAreaSquareFeet,
		street_address: caseRecord.location.address,
		town: caseRecord.location.city,
		state: caseRecord.location.state,
		fuel_type: heatingInput.fuelType,

		heating_system_efficiency: percentToDecimal(
			heatingInput.heatingSystemEfficiency,
			'Invalid heating system efficiency value detected',
		),
		thermostat_set_point: heatingInput.thermostatSetPoint,
		setback_temperature: heatingInput.setbackTemperature,
		setback_hours_per_day: heatingInput.setbackHoursPerDay,
		design_temperature_override: heatingInput.designTemperatureOverride ? 1 : 0,
		// design_temperature: 12 /* TODO:  see #162 and esp. #123*/
	})

	// Convert heating output from database format to UI format if available
	const heatLoadOutput = heatingOutput
		? {
				estimated_balance_point: heatingOutput.estimatedBalancePoint,
				other_fuel_usage: heatingOutput.otherFuelUsage,
				average_indoor_temperature: heatingOutput.averageIndoorTemperature,
				difference_between_ti_and_tbp: heatingOutput.differenceBetweenTiAndTbp,
				design_temperature: heatingOutput.designTemperature,
				whole_home_heat_loss_rate: heatingOutput.wholeHomeHeatLossRate,
				standard_deviation_of_heat_loss_rate:
					heatingOutput.standardDeviationOfHeatLossRate,
				average_heat_load: heatingOutput.averageHeatLoad,
				maximum_heat_load: heatingOutput.maximumHeatLoad,
			}
		: undefined

	return {
		defaultFormValues: parsedAndValidatedFormData,
		caseInfo: {
			caseId: caseRecord.id,
			analysisId: analysis.id,
			heatingInputId: heatingInput.id,
		},
		billingRecords,
		heatLoadOutput,
		state_id,
		county_id,
		convertedDatesTIWD,
	}
}

export async function action({ request, params }: Route.ActionArgs) {
	const userId = await getUserId(request)
	const caseId = parseInt(params.caseId)

	invariantResponse(!isNaN(caseId), 'Invalid case ID', { status: 400 })

	// Parse form data based on content type
	// useFetcher sends regular form data, file uploads send multipart
	const contentType = request.headers.get('content-type') || ''
	const formData = contentType.includes('multipart/form-data')
		? await parseMultipartFormData(request, uploadHandler)
		: await request.formData()

	// Check the intent to determine validation approach
	const intent = formData.get('intent') as string

	let submission

	if (intent === 'save') {
		// For save intent, use schema without file validation
		submission = parseWithZod(formData, { schema: SaveOnlySchema })
	} else {
		// Use full validation for process-file intent
		submission = parseWithZod(formData, { schema: Schema })
	}

	if (submission.status !== 'success') {
		return {
			submitResult: submission.reply(),
			parsedAndValidatedFormSchema: undefined,
			data: undefined,
			convertedDatesTIWD: undefined,
			state_id: undefined,
			county_id: undefined,
			caseInfo: undefined,
		}
	}

	try {
		if (intent === 'process-file') {
			// Full update with new energy file - use the original processCaseUpdate
			const result = await processCaseUpdate(
				caseId,
				submission,
<<<<<<< HEAD
				userId ?? '',
=======
				userId,
>>>>>>> 5577c2fc
				formData,
			)

			return {
				submitResult: submission.reply(),
				data: JSON.stringify(result.gasBillData, replacer),
				parsedAndValidatedFormSchema: submission.value,
				convertedDatesTIWD: result.convertedDatesTIWD,
				state_id: result.state_id,
				county_id: result.county_id,
				caseInfo: {
					caseId: result.updatedCase?.id,
					analysisId: result.updatedCase?.analysis?.[0]?.id,
				},
			}
		} else {
			// Simple form update (intent === 'save' or fallback) - just update the database fields
			console.log('🔄 Processing save operation for case:', caseId)

			// Parse billing records from form data if present
<<<<<<< HEAD
			const billingRecordsJson = (formData.get('billing_records') as string | null) ?? ""
=======
			const billingRecordsJson = formData.get('billing_records') as
				| string
				| null
>>>>>>> 5577c2fc
			let billingRecords: any[] | undefined
			if (billingRecordsJson) {
				try {
					const parsed = JSON.parse(billingRecordsJson)
					billingRecords = Array.isArray(parsed) ? parsed : undefined
					console.log('📊 Parsed billing records:', billingRecords)
				} catch (error) {
					console.error('❌ Failed to parse billing records:', error)
				}
			}

			// Parse heat load output from form data if present
<<<<<<< HEAD
			const heatLoadOutputJson = (formData.get('heat_load_output') as string | null) ?? ""
=======
			const heatLoadOutputJson = formData.get('heat_load_output') as
				| string
				| null
>>>>>>> 5577c2fc
			let heatLoadOutput: any | undefined
			if (heatLoadOutputJson) {
				try {
					heatLoadOutput = JSON.parse(heatLoadOutputJson)
					console.log('📊 Parsed heat load output:', heatLoadOutput)
				} catch (error) {
					console.error('❌ Failed to parse heat load output:', error)
				}
			}

			const { updateCaseRecord } = await import(
				'#app/utils/db/case.db.server.ts'
			)
			const updatedCase = await updateCaseRecord(
				caseId,
				submission.value,
				{},
<<<<<<< HEAD
				userId ?? '',
=======
				userId,
>>>>>>> 5577c2fc
				billingRecords,
				heatLoadOutput,
			)
			console.log('✅ Case updated successfully:', {
				caseId: updatedCase?.id,
				analysisId: updatedCase?.analysis?.[0]?.id,
			})

			// For save operations, add a dummy energy_use_upload to match expected type
			const formDataWithFile = {
				...submission.value,
				energy_use_upload: {
					name: 'existing-data.csv',
					size: 0,
					type: 'text/csv',
				},
			}

			const result = {
				submitResult: submission.reply(),
				data: undefined, // No new calculation data
				parsedAndValidatedFormSchema: formDataWithFile,
				convertedDatesTIWD: undefined,
				state_id: undefined,
				county_id: undefined,
				caseInfo: {
					caseId: updatedCase?.id,
					analysisId: updatedCase?.analysis?.[0]?.id,
				},
			}
			console.log('📤 Returning save result:', result)
			return result
		}
	} catch (error: any) {
		console.error('❌ Case update failed', error)
		const message =
			error instanceof Error
				? error.message
				: 'Unknown error during case update'
		return data(
			{
				submitResult: submission.reply({ formErrors: [message] }),
				parsedAndValidatedFormSchema: undefined,
				data: undefined,
				convertedDatesTIWD: undefined,
				state_id: undefined,
				county_id: undefined,
				caseInfo: undefined,
				error: message, // Add error field for consistent error handling
			},
			{ status: 500 },
		)
	}
}

export default function EditCase({
	loaderData,
	actionData,
}: Route.ComponentProps) {
	// Get parsedAndValidatedFormSchema early for use in effects
	const parsedAndValidatedFormSchemaForEffects =
		actionData?.parsedAndValidatedFormSchema || loaderData.defaultFormValues

	// Local state for billing records to handle checkbox toggling
	const [localBillingRecords, setLocalBillingRecords] = useState(
		loaderData.billingRecords,
	)

	// Local state for calculated usage data
	const [calculatedUsageData, setCalculatedUsageData] = useState<any>(undefined)

	// Track if initial calculation is complete
	const [isInitialCalculationComplete, setIsInitialCalculationComplete] =
		useState(false)

	// Error modal state
	const [errorModal, setErrorModal] = useState<{
		isOpen: boolean
		title: string
		message: string
	}>({
		isOpen: false,
		title: '',
		message: '',
	})

	// Update local state when loader data changes
	useEffect(() => {
		setLocalBillingRecords(loaderData.billingRecords)
	}, [loaderData.billingRecords])

	// Mark initial load as complete immediately - we'll use database data
	useEffect(() => {
		console.log('� Marking initial load complete - using database data')
		setIsInitialCalculationComplete(true)
	}, [])

	// Handle errors from regular form submissions (save, process-file)
	useEffect(() => {
		if (actionData && (actionData as any).error) {
			const errorMessage = (actionData as any).error
			setErrorModal({
				isOpen: true,
				title: 'Error',
				message:
					typeof errorMessage === 'string' ? errorMessage : 'An error occurred',
			})
		}
	}, [actionData])

	// Use calculated data when available, fallback to local billing records with database heat load output
	console.log('📊 Usage data selection:', {
		hasCalculatedData: !!calculatedUsageData,
		hasLocalBillingRecords: !!(
			localBillingRecords && localBillingRecords.length > 0
		),
		isInitialCalculationComplete,
	})

	// On initial load, don't show any data until calculation completes to avoid flash
	// After initial load, use calculated data or fallback
	const usageData = !isInitialCalculationComplete
		? undefined
		: calculatedUsageData ||
			(localBillingRecords && localBillingRecords.length > 0
				? {
						heat_load_output: loaderData.heatLoadOutput || {
							estimated_balance_point: 1,
							other_fuel_usage: 1,
							average_indoor_temperature: 70,
							difference_between_ti_and_tbp: 1,
							design_temperature: 10, // Non-zero placeholder value
							whole_home_heat_loss_rate: 1, // Non-zero placeholder value
							standard_deviation_of_heat_loss_rate: 1,
							average_heat_load: 1,
							maximum_heat_load: 1,
						},
						balance_point_graph: {
							records: [],
						},
						processed_energy_bills: localBillingRecords,
					}
				: undefined)

	// Custom toggle function for edit mode that calls client-side rules engine for recalculation
	const editModeToggleBillingPeriod = (index: number) => {
		console.log('🔄 Toggle billing period called for index:', index)
		const updatedRecords = localBillingRecords.map((record, i) => {
			if (i === index) {
				const newRecord = {
					...record,
					inclusion_override: !record.inclusion_override,
				}
				console.log('📝 Updated record:', {
					index: i,
					old: record.inclusion_override,
					new: newRecord.inclusion_override,
				})
				return newRecord
			}
			return record
		})

		console.log(
			'📊 Setting updated records:',
			updatedRecords.map((r) => r.inclusion_override),
		)
		setLocalBillingRecords(updatedRecords)

		// Trigger client-side recalculation with updated billing records
		if (
			parsedAndValidatedFormSchemaForEffects &&
			loaderData.state_id &&
			loaderData.county_id
		) {
			console.log('🚀 Triggering client-side recalculation...')
			console.log('📋 Current usageData:', usageData)
			console.log(
				'🔍 Function check:',
				typeof executeRoundtripAnalyticsFromFormJs,
				executeRoundtripAnalyticsFromFormJs,
			)

			try {
				// Check if the function is still valid (not destroyed)
				if (typeof executeRoundtripAnalyticsFromFormJs !== 'function') {
					throw new Error(
						'executeRoundtripAnalyticsFromFormJs is not available - rules engine may need to be reloaded',
					)
				}

				// Create userAdjustedData structure with updated records
				const userAdjustedData = {
					processed_energy_bills: updatedRecords,
				}

				console.log(
					'🧮 Calling executeRoundtripAnalyticsFromFormJs with updated records',
				)
				console.log(
					'🔍 Arg 1 (form):',
					typeof parsedAndValidatedFormSchemaForEffects,
					parsedAndValidatedFormSchemaForEffects,
				)
				console.log(
					'🔍 Arg 2 (temp):',
					typeof loaderData.convertedDatesTIWD,
					loaderData.convertedDatesTIWD,
				)
				console.log(
					'🔍 Arg 3 (adjusted):',
					typeof userAdjustedData,
					userAdjustedData,
				)
				console.log(
					'🔍 Arg 4 (state):',
					typeof loaderData.state_id,
					loaderData.state_id,
				)
				console.log(
					'🔍 Arg 5 (county):',
					typeof loaderData.county_id,
					loaderData.county_id,
				)

				// Call the function and immediately handle the result
				let calcResult: any
				try {
					const calcResultPyProxy = executeRoundtripAnalyticsFromFormJs(
						parsedAndValidatedFormSchemaForEffects as any,
						loaderData.convertedDatesTIWD as any,
						userAdjustedData as any,
						loaderData.state_id,
						loaderData.county_id,
					)

					// toJs() converts Python objects to JS - dicts become Maps by default
					calcResult = calcResultPyProxy.toJs()

					// Destroy immediately after conversion
					calcResultPyProxy.destroy()
				} catch (pyError) {
					console.error('❌ PyProxy error:', pyError)
					throw pyError
				}

				console.log(
					'📊 Recalculation result type:',
					calcResult instanceof Map,
					calcResult,
				)

				const newUsageData = buildCurrentUsageData(calcResult)
				setCalculatedUsageData(newUsageData)
				console.log('✅ Recalculation completed successfully', newUsageData)
			} catch (error) {
				console.error('❌ Recalculation failed:', error)
				setErrorModal({
					isOpen: true,
					title: 'Recalculation Failed',
					message: `An error occurred during recalculation: ${error instanceof Error ? error.message : 'Unknown error'}`,
				})
			}
		} else {
			console.error('❌ Cannot recalculate - missing required data:', {
				hasSchema: !!parsedAndValidatedFormSchemaForEffects,
				hasStateId: !!loaderData.state_id,
				hasCountyId: !!loaderData.county_id,
			})
			setErrorModal({
				isOpen: true,
				title: 'Recalculation Failed',
				message: `Unable to recalculate results because required data is missing.\n\nPlease refresh the page and try again.`,
			})
		}
	}

	return (
		<>
			<SingleCaseForm
				beforeSubmit={() => {}}
				lastResult={actionData?.submitResult}
				defaultFormValues={loaderData.defaultFormValues}
				showSavedCaseIdMsg={!!actionData}
				caseInfo={actionData?.caseInfo || loaderData.caseInfo}
				usageData={usageData}
				showUsageData={!!usageData}
				onClickBillingRow={editModeToggleBillingPeriod}
				parsedAndValidatedFormSchema={
					parsedAndValidatedFormSchemaForEffects as any
				}
				isEditMode={true}
				billingRecords={localBillingRecords}
			/>

			<ErrorModal
				isOpen={errorModal.isOpen}
				onClose={() => setErrorModal((prev) => ({ ...prev, isOpen: false }))}
				title={errorModal.title}
				message={errorModal.message}
			/>
		</>
	)
}<|MERGE_RESOLUTION|>--- conflicted
+++ resolved
@@ -221,11 +221,7 @@
 			const result = await processCaseUpdate(
 				caseId,
 				submission,
-<<<<<<< HEAD
-				userId ?? '',
-=======
 				userId,
->>>>>>> 5577c2fc
 				formData,
 			)
 
@@ -246,13 +242,9 @@
 			console.log('🔄 Processing save operation for case:', caseId)
 
 			// Parse billing records from form data if present
-<<<<<<< HEAD
-			const billingRecordsJson = (formData.get('billing_records') as string | null) ?? ""
-=======
 			const billingRecordsJson = formData.get('billing_records') as
 				| string
 				| null
->>>>>>> 5577c2fc
 			let billingRecords: any[] | undefined
 			if (billingRecordsJson) {
 				try {
@@ -265,13 +257,9 @@
 			}
 
 			// Parse heat load output from form data if present
-<<<<<<< HEAD
-			const heatLoadOutputJson = (formData.get('heat_load_output') as string | null) ?? ""
-=======
 			const heatLoadOutputJson = formData.get('heat_load_output') as
 				| string
 				| null
->>>>>>> 5577c2fc
 			let heatLoadOutput: any | undefined
 			if (heatLoadOutputJson) {
 				try {
@@ -289,11 +277,7 @@
 				caseId,
 				submission.value,
 				{},
-<<<<<<< HEAD
-				userId ?? '',
-=======
 				userId,
->>>>>>> 5577c2fc
 				billingRecords,
 				heatLoadOutput,
 			)
