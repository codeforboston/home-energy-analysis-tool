--- conflicted
+++ resolved
@@ -15,25 +15,11 @@
 					<p className="mb-8 mt-6 text-xl md:text-2xl">
 						Right-Size Your Heat Pump
 					</p>
-<<<<<<< HEAD
 					<div className="flex flex-col sm:flex-row justify-center gap-4">
 						<Link to="/cases/new" className="inline-block bg-white text-emerald-700 font-semibold px-8 py-4 rounded-lg shadow-lg hover:shadow-xl transition-all">
 							Get Started (with Empty Form)
 						</Link>
 						<Link to="/cases/new?dev=true" className="inline-block bg-white text-emerald-700 font-semibold px-8 py-4 rounded-lg shadow-lg hover:shadow-xl transition-all">
-=======
-					<div className="flex flex-col justify-center gap-4 sm:flex-row">
-						<Link
-							to="/single"
-							className="inline-block rounded-lg bg-white px-8 py-4 font-semibold text-emerald-700 shadow-lg transition-all hover:shadow-xl"
-						>
-							Get Started (with Empty Form)
-						</Link>
-						<Link
-							to="/single?dev=true"
-							className="inline-block rounded-lg bg-white px-8 py-4 font-semibold text-emerald-700 shadow-lg transition-all hover:shadow-xl"
-						>
->>>>>>> b1829d50
 							Get Started (with Demo Data)
 						</Link>
 						<a
@@ -160,14 +146,7 @@
 								unique heating requirements, ensuring you get the right-sized
 								system for optimal comfort and efficiency.
 							</p>
-<<<<<<< HEAD
 							<Link to="/cases/new" className="inline-block bg-emerald-600 text-white font-semibold px-6 py-3 rounded-lg hover:bg-emerald-700 transition-all">
-=======
-							<Link
-								to="/single"
-								className="inline-block rounded-lg bg-emerald-600 px-6 py-3 font-semibold text-white transition-all hover:bg-emerald-700"
-							>
->>>>>>> b1829d50
 								Start Your Analysis
 							</Link>
 						</div>
@@ -240,14 +219,7 @@
 						Join the thousands of homeowners who have used our tool to make the
 						switch to efficient, climate-friendly heating.
 					</p>
-<<<<<<< HEAD
 					<Link to="/cases/new" className="inline-block bg-white text-emerald-700 font-semibold px-8 py-4 rounded-lg shadow-lg hover:shadow-xl transition-all">
-=======
-					<Link
-						to="/single"
-						className="inline-block rounded-lg bg-white px-8 py-4 font-semibold text-emerald-700 shadow-lg transition-all hover:shadow-xl"
-					>
->>>>>>> b1829d50
 						Start Your Free Analysis
 					</Link>
 				</div>
