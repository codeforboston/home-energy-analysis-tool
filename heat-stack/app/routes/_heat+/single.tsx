--- conflicted
+++ resolved
@@ -79,19 +79,17 @@
 	return { isDevMode }
 }
 
-<<<<<<< HEAD
 interface ErrorWithExceptionMessage extends Error {
 	exceptionMessage?: string;
 }
 
+/* consolidate into FEATUREFLAG_PRISMA_HEAT_BETA2 when extracted into sep. file, export it */
 interface CaseInfo {
 	caseId?: number;
 	analysisId?: number;
 	heatingInputId?: number;
 }
 
-=======
->>>>>>> bf88a015
 export async function action({ request, params }: Route.ActionArgs) {
 	// Checks if url has a homeId parameter, throws 400 if not there
 	// invariantResponse(params.homeId, 'homeId param is required')
@@ -168,7 +166,6 @@
 	 * and returns date and weather data,
 	 * and geolocation information
 	 */
-<<<<<<< HEAD
 
 	let convertedDatesTIWD, state_id, county_id
 	// Define variables at function scope for access in the return statement
@@ -258,10 +255,6 @@
 		}
 		throw error
 	}
-=======
-	const { convertedDatesTIWD, state_id, county_id } =
-		await getConvertedDatesTIWD(pyodideResultsFromTextFile, address)
->>>>>>> bf88a015
 
 	/** Main form entrypoint
 	 */
@@ -353,13 +346,8 @@
 		temp1.get('balance_point_graph').get('records')[0].get('heat_loss_rate') 
 	 */
 	const [usageData, setUsageData] = useState<UsageDataSchema | undefined>()
-<<<<<<< HEAD
-	// Define lastResult with an extended type that includes caseInfo
-	const [lastResult, setLastResult] = useState<(typeof actionData & { caseInfo?: CaseInfo }) | undefined>()
-=======
 	const [tally, setTally] = useState(0)
-	// const [lastResult, setLastResult] = useState<typeof actionData | undefined>()
->>>>>>> bf88a015
+	// const [lastResult, setLastResult] = useState<(typeof actionData & { caseInfo?: CaseInfo }) | undefined>()
 	const [scrollAfterSubmit, setScrollAfterSubmit] = useState(false)
 	const [savedCase, setSavedCase] = useState<CaseInfo | undefined>()
 
@@ -371,15 +359,7 @@
 		}
 	}, [])
 
-<<<<<<< HEAD
 	useEffect(() => {
-		//@ts-ignore
-		if (actionData && actionData.exceptionMessage) {
-			//@ts-ignore
-			alert(actionData.exceptionMessage)
-		} else {
-			setLastResult(actionData)
-
 			// Set case info if available
 			// Type assertion to handle the extended actionData type
 			const typedActionData = actionData as typeof actionData & { caseInfo?: CaseInfo };
@@ -389,9 +369,7 @@
 		}
 	}, [actionData])
 
-=======
-	const lastResult: typeof actionData | undefined = actionData
->>>>>>> bf88a015
+	const lastResult: typeof actionData & { caseInfo?: CaseInfo }) | undefined = actionData
 	let showUsageData = lastResult !== undefined
 
 	let parsedLastResult: Map<any, any> | undefined
@@ -423,11 +401,7 @@
 		loaderData.isDevMode
 			? {
 				living_area: 2155,
-<<<<<<< HEAD
-				address: '15 Dale Ave Gloucester, MA  01930',
-=======
 				address: '15 Dale Ave Gloucester, MA 01930',
->>>>>>> bf88a015
 				name: 'CIC',
 				fuel_type: 'GAS',
 				heating_system_efficiency: 0.97,
@@ -505,7 +479,6 @@
 					</>
 				)}
 			</Form>
-<<<<<<< HEAD
 			{/* Show case saved message */}
 			{savedCase && savedCase.caseId && (
 				<div className="mt-8 rounded-lg border-2 border-green-400 bg-green-50 p-4">
@@ -521,7 +494,6 @@
 					</p>
 				</div>
 			)}
-=======
 			{/* // TODO: This is good to display errors from Conform which accidentally haven't been explicitly shown anywhere else
 			 {Object.entries(form.allErrors ?? {}).map(([fieldName, errors]) => (
 				<ErrorList
@@ -530,8 +502,6 @@
 					errors={errors}
 				/>
 			))} */}
-
->>>>>>> bf88a015
 		</>
 	)
 }