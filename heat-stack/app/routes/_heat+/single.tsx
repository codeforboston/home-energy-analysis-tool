/** THE BELOW PROBABLY NEEDS TO MOVE TO A ROUTE RATHER THAN A COMPONENT, including action function, */
// import { redirect } from '@remix-run/react'
import { useForm } from '@conform-to/react'
import { parseWithZod } from '@conform-to/zod'
import { invariantResponse } from '@epic-web/invariant'
import { json, ActionFunctionArgs } from '@remix-run/node'
import { Form, redirect, useActionData } from '@remix-run/react'
import { z } from 'zod'
<<<<<<< HEAD
import GeocodeUtil from '#app/utils/GeocodeUtil.js'
import WeatherUtil from '#app/utils/WeatherUtil.js'
=======
import GeocodeUtil from '#app/utils/GeocodeUtil'
import WeatherUtil from '#app/utils/WeatherUtil'
>>>>>>> 95812bfa
import PyodideUtil from '#app/utils/pyodide.util.js'
import * as pyodideModule from 'pyodide'

// TODO NEXT WEEK
// - [x] Server side error checking/handling
// - [x] ~Save to cookie and redirect to next form~ Put everything on the same page
// - [x] - Get zod and Typescript to play nice
// - [x] (We're here) Build form #2
// - [ ] Build upload form
//   - https://www.epicweb.dev/workshops/professional-web-forms/file-upload/intro-to-file-upload
//   - https://github.com/epicweb-dev/web-forms/tree/main/exercises/04.file-upload
//   - https://github.com/epicweb-dev/web-forms/blob/2c10993e4acffe3dd9ad7b9cb0cdf89ce8d46ecf/exercises/04.file-upload/01.solution.multi-part/app/routes/users%2B/%24username_%2B/notes.%24noteId_.edit.tsx#L58
//   - createMemoryUploadHandler
//   - parseMultipartFormData
//   - avoid dealing with the server for now
//   - pass the data to the rules engine/pyodide either in the component or the action (probably the action for validation, etc.)
// - [x] import pyodide into single.tsx and run it with genny
//     - [x] Add to README: don't forget `npm run buildpy` to build rules engine into `public/pyodide-env` if you start a new codingspace or on local.
// - [x] figure out how to set field defaults with Conform to speed up trials (defaultValue prop on input doesn't work) https://conform.guide/api/react/useForm
<<<<<<< HEAD
// - [ ] (To reproduce: Fill out and submit form and go back and submit form again) How do we stop the geocoder helper from concatenating everyone's past submitted addresses onto querystring in single.tsx action? 
// example: [MSW] Warning: intercepted a request without a matching request handler: GET https://geocoding.geo.census.gov/geocoder/locations/onelineaddress?address=1+Broadway%2C+Cambridge%2C+MA+02142&format=json&benchmark=2020&address=1+Broadway%2C+Cambridge%2C+MA+02142&format=json&benchmark=2020
// - [ ] Zod error at these three lines in Genny because the .optional() zod setting (see ./types/index.tsx) is getting lost somehow, refactor as much of genny away as possible: thermostatSetPoint: oldSummaryInput.thermostat_set_point, setbackTemperature: oldSummaryInput.setback_temperature, setbackHoursPerDay: oldSummaryInput.setback_hours_per_day,
// - [ ] Display Conform's form-wide errors, currently thrown away (if we think of a use case - 2 fields conflicting...)
=======
// - [x] (To reproduce: Fill out and submit form and go back and submit form again) How do we stop the geocoder helper from concatenating everyone's past submitted addresses onto querystring in single.tsx action? 
// example: [MSW] Warning: intercepted a request without a matching request handler: GET https://geocoding.geo.census.gov/geocoder/locations/onelineaddress?address=1+Broadway%2C+Cambridge%2C+MA+02142&format=json&benchmark=2020&address=1+Broadway%2C+Cambridge%2C+MA+02142&format=json&benchmark=2020
// - [x] Zod error at these three lines in Genny because the .optional() zod setting (see ./types/index.tsx) is getting lost somehow, refactor as much of genny away as possible: thermostat_set_point: oldSummaryInput.thermostat_set_point, setback_temperature: oldSummaryInput.setback_temperature, setback_hours_per_day: oldSummaryInput.setback_hours_per_day,
// - [ ] Display Conform's form-wide errors, currently thrown away (if we think of a use case - 2 fields conflicting...)
// - [ ] Pass CSV and form data to rules engine
// - [ ] Use start_date and end_date from rules-engine output of CSV parsing rather than 2 year window. 
>>>>>>> 95812bfa
// - [ ] (use data passing function API from #172 from rules engine) to Build table component form
// - [ ] Michelle proposes always set form default values when run in development
// - [ ] Pass modified table back to rules engine for full cycle revalidation 
// - [ ] Feature v2: How about a dropdown? census geocoder address form picker component to choose which address from several, if ambigous or bad.
<<<<<<< HEAD

/**
 * ZodError: [
  {
    "code": "invalid_type",
    "expected": "number",
    "received": "null",
    "path": [
      "setbackTemperature"
    ],
    "message": "Expected number, received null"
  },
  {
    "code": "invalid_type",
    "expected": "number",
    "received": "null",
    "path": [
      "setbackHoursPerDay"
    ],
    "message": "Expected number, received null"
  }
]
    at Object.get error [as error] (file:///workspaces/home-energy-analysis-tool/heat-stack/node_modules/zod/lib/index.mjs:538:31)
    at ZodIntersection.parse (file:///workspaces/home-energy-analysis-tool/heat-stack/node_modules/zod/lib/index.mjs:638:22)
    at genny (file:///workspaces/home-energy-analysis-tool/heat-stack/build/index.js?update=1715733465459:7338:21)
    at action13 (file:///workspaces/home-energy-analysis-tool/heat-stack/build/index.js?update=1715733465459:7370:32)
    at processTicksAndRejections (node:internal/process/task_queues:95:5)
    at /workspaces/home-energy-analysis-tool/heat-stack/node_modules/@sentry/src/utils/instrumentServer.ts:266:36
    at Object.callRouteActionRR (/workspaces/home-energy-analysis-tool/heat-stack/node_modules/@remix-run/server-runtime/dist/data.js:35:16)
    at callLoaderOrAction (/workspaces/home-energy-analysis-tool/heat-stack/node_modules/@remix-run/router/router.ts:4011:16)
    at submit (/workspaces/home-energy-analysis-tool/heat-stack/node_modules/@remix-run/router/router.ts:3131:16)
    at queryImpl (/workspaces/home-energy-analysis-tool/heat-stack/node_modules/@remix-run/router/router.ts:3066:22)
 */

=======
// - [ ] Treat design_temperature distinctly from design_temperature_override, and design_temperature_override should be kept in state like name or address
>>>>>>> 95812bfa

// Ours
import { ErrorList } from '#app/components/ui/heat/CaseSummaryComponents/ErrorList.tsx'
import { Home, Location, Case } from '../../../types/index.ts'
import { CurrentHeatingSystem } from '../../components/ui/heat/CaseSummaryComponents/CurrentHeatingSystem.tsx'
import { EnergyUseHistory } from '../../components/ui/heat/CaseSummaryComponents/EnergyUseHistory.tsx'
import { HomeInformation } from '../../components/ui/heat/CaseSummaryComponents/HomeInformation.tsx'
import HeatLoadAnalysis from './heatloadanalysis.tsx'
import { Button } from '#/app/components/ui/button.tsx'

const nameMaxLength = 50
const addressMaxLength = 100

/** Modeled off the conform example at
 *     https://github.com/epicweb-dev/web-forms/blob/b69e441f5577b91e7df116eba415d4714daacb9d/exercises/03.schema-validation/03.solution.conform-form/app/routes/users%2B/%24username_%2B/notes.%24noteId_.edit.tsx#L48 */

const HomeFormSchema = Home.pick({ living_area: true })
	.and(Location.pick({ address: true }))
	.and(Case.pick({ name: true }))

const CurrentHeatingSystemSchema = Home.pick({
<<<<<<< HEAD
	fuelType: true,
	heatingSystemEfficiency: true,
	designTemperatureOverride: true,
	thermostatSetPoint: true,
	setbackTemperature: true,
	setbackHoursPerDay: true,
=======
	fuel_type: true,
	heating_system_efficiency: true,
	design_temperature_override: true,
	thermostat_set_point: true,
	setback_temperature: true,
	setback_hours_per_day: true,
>>>>>>> 95812bfa
})

const Schema = HomeFormSchema.and(CurrentHeatingSystemSchema)

export async function action({ request, params }: ActionFunctionArgs) {
	// Checks if url has a homeId parameter, throws 400 if not there
	// invariantResponse(params.homeId, 'homeId param is required')

	console.log('action started')

	const formData = await request.formData()
	const submission = parseWithZod(formData, {
		schema: Schema,
	})

	if (submission.status !== 'success') {
		if (process.env.NODE_ENV === 'development') {
			// this can have personal identifying information, so only active in development.
			console.error('submission failed', submission)
		}
		return submission.reply()
		// submission.reply({
		// 	// You can also pass additional error to the `reply` method
		// 	formErrors: ['Submission failed'],
		// 	fieldErrors: {
		// 		address: ['Address is invalid'],
		// 	},

		// 	// or avoid sending the the field value back to client by specifying the field names
		// 	hideFields: ['password'],
		// }),
		// {status: submission.status === "error" ? 400 : 200}
	}

	const {
		name,
		address,
<<<<<<< HEAD
		livingArea,
		fuelType,
		heatingSystemEfficiency,
		thermostatSetPoint,
		setbackTemperature,
		setbackHoursPerDay,
		designTemperatureOverride,
=======
		living_area,
		fuel_type,
		heating_system_efficiency,
		thermostat_set_point,
		setback_temperature,
		setback_hours_per_day,
		design_temperature_override,
>>>>>>> 95812bfa
	} = submission.value

	// await updateNote({ id: params.noteId, title, content })
	//code snippet from - https://github.com/epicweb-dev/web-forms/blob/2c10993e4acffe3dd9ad7b9cb0cdf89ce8d46ecf/exercises/04.file-upload/01.solution.multi-part/app/routes/users%2B/%24username_%2B/notes.%24noteId_.edit.tsx#L180

	// const formData = await parseMultipartFormData(
	// 	request,
	// 	createMemoryUploadHandler({ maxPartSize: MAX_UPLOAD_SIZE }),
	// )

	console.log('loading PU/PM/GU/WU')
<<<<<<< HEAD

	// CONSOLE: loading PU/PM/GU/WU
	// Error: No known package with name 'pydantic_core'
	// Error: No known package with name 'pydantic_core'
	// 	at addPackageToLoad (/workspaces/home-energy-analysis-tool/heat-stack/public/pyodide-env/pyodide.asm.js:9:109097)
	// 	at recursiveDependencies (/workspaces/home-energy-analysis-tool/heat-stack/public/pyodide-env/pyodide.asm.js:9:109370)
	// 	at loadPackage (/workspaces/home-energy-analysis-tool/heat-stack/public/pyodide-env/pyodide.asm.js:9:111435)
	// 	at initializePackageIndex (/workspaces/home-energy-analysis-tool/heat-stack/public/pyodide-env/pyodide.asm.js:9:108508)
=======
>>>>>>> 95812bfa

	// const PU = PyodideUtil.getInstance();
	// const PM = await PU.getPyodideModule();
	const GU = new GeocodeUtil()
	const WU = new WeatherUtil()
	// console.log("loaded PU/PM/GU/WU");
	////////////////////////
	const getPyodide = async () => {
		return await pyodideModule.loadPyodide({
			// This path is actually `public/pyodide-env`, but the browser knows where `public` is. Note that remix server needs `public/`
			// TODO: figure out how to determine if we're in browser or remix server and use ternary.
			indexURL: 'public/pyodide-env/',
		})
	}
	const runPythonScript = async () => {
		const pyodide: any = await getPyodide()
<<<<<<< HEAD
		// 	// console.log(engine);
		// 	// await pyodide.loadPackage('numpy')

		// 	/* NOTES for pyodide-core:
		// 		  need to be a special version from the release page, no pure whl: https://github.com/pydantic/pydantic-core/pull/128
		// 		  get it from https://github.com/pydantic/pydantic-core/releases e.g. https://github.com/pydantic/pydantic-core/releases/download/v2.14.5/pydantic_core-2.14.5-cp311-cp311-emscripten_3_1_32_wasm32.whl
		// 	*/
		// 	await pyodide.loadPackage(
		// 		'public/pyodide-env/pydantic_core-2.14.5-cp311-cp311-emscripten_3_1_32_wasm32.whl',
		// 	)

		// 	/* NOTES for pydantic, typing-extensions, annotated_types:
		// 		pyodide should match pyodide-core somewhat.
		// 		typing-extensions needs specific version per https://github.com/pyodide/pyodide/issues/4234#issuecomment-1771735148
		// 		try getting it from
		// 		   - https://pypi.org/project/pydantic/#files
		// 		   - https://pypi.org/project/typing-extensions/
		// 		   - https://pypi.org/project/annotated-types/#files
		// 	*/
		// 	await pyodide.loadPackage(
		// 		'public/pyodide-env/pydantic-2.5.2-py3-none-any.whl',
		// 	)
		// 	await pyodide.loadPackage(
		// 		'public/pyodide-env/typing_extensions-4.8.0-py3-none-any.whl',
		// 	)
		// 	await pyodide.loadPackage(
		// 		'public/pyodide-env/annotated_types-0.5.0-py3-none-any.whl',
		// 	)

		// 	/* NOTES FOR DEBUGGING new requirements.txt
		// 		  and getting specific versions of pure whl */
		// 	// the below works but uses the internet/pypi content delivery network rather than localhost.
		// 	// await pyodide.loadPackage('micropip')
		// 	// const micropip = await pyodide.pyimport('micropip')
		// 	// await micropip.install([
		// 	// 	'typing-extensions==4.8.0',
		// 	// 	'pydantic_core==2.14.5',
		// 	// 	'pydantic==2.5.2',
		// 	// ])
		// 	// await micropip.install(['annotated-types'])

		// 	await pyodide.loadPackage(
		// 		'../rules-engine/dist/rules_engine-0.0.1-py3-none-any.whl',
		// 	)

=======
>>>>>>> 95812bfa
		return pyodide
	}
	// consider running https://github.com/codeforboston/home-energy-analysis-tool/blob/main/rules-engine/tests/test_rules_engine/test_engine.py
	const pyodide: any = await runPythonScript()
	//////////////////////
<<<<<<< HEAD

	/**
	 *
	 * @param longitude
	 * @param latitude
	 * @param start_date
	 * @param end_date
	 * @returns {SI,TIWD,BI} Summary input: hardcoded data.TIWD: TemperatureInput: WeatherData from calling open meto API
	 * Billing input: hardcoded data
	 *
	 * Function just to generate test data. inputs come from the values entered in from HomeInformation component
	 */
	async function genny(
		longitude: number,
		latitude: number,
		start_date: string,
		end_date: string,
	) {
		// SI = new SummaryInput(6666,"GAS",80,67,null,null,60);
		// was living_area: number, fuel_type: FuelType, heating_system_efficiency: number, thermostat_set_point: number, setback_temperature: number | null, setback_hours_per_day: number | null, design_temperature: number

		type SchemaZodFromFormType = z.infer<typeof Schema>

		const oldSummaryInput = {
			living_area: 6666,
			fuel_type: 'GAS',
			heating_system_efficiency: 80,
			thermostat_set_point: 67,
			setback_temperature: null,
			setback_hours_per_day: null,
			design_temperature: 60,
		}

		const SI: SchemaZodFromFormType = Schema.parse({
			livingArea: oldSummaryInput.living_area,
			address: '123 Main St', // Provide a valid address
			name: 'My Home', // Provide a valid name
			fuelType:
				oldSummaryInput.fuel_type === 'GAS'
					? 'Natural Gas'
					: oldSummaryInput.fuel_type,
			heatingSystemEfficiency: oldSummaryInput.heating_system_efficiency,
			thermostatSetPoint: oldSummaryInput.thermostat_set_point,
			setbackTemperature: oldSummaryInput.setback_temperature,
			setbackHoursPerDay: oldSummaryInput.setback_hours_per_day,
			designTemperatureOverride: oldSummaryInput.design_temperature,
		})

		console.log('SI', SI)

		// const TIWD: TemperatureInput = await WU.getThatWeathaData(longitude, latitude, start_date, end_date);
		const TIWD = await WU.getThatWeathaData(
			longitude,
			latitude,
			start_date,
			end_date,
		)
		const BI = [
			{
				period_start_date: new Date('2023-12-30'), //new Date("2023-12-30"),
				period_end_date: new Date('2024-01-06'),
				usage: 100,
				inclusion_override: null,
			},
		]
		return { SI, TIWD, BI }
	}

	let { x, y } = await GU.getLL(address)
	console.log('geocoded', x, y)

	let { SI, TIWD, BI } = await genny(x, y, '2024-01-01', '2024-01-03')
=======

	let { x, y } = await GU.getLL(address)
	console.log('geocoded', x, y)

	// let { SI, TIWD, BI } = await genny(x, y, '2024-01-01', '2024-01-03')
>>>>>>> 95812bfa

	// PU.runit(SI,null,TIWD,JSON.stringify(BI));
	// CSV entrypoint parse_gas_bill(data: str, company: NaturalGasCompany)
	// Main form entrypoint

	type SchemaZodFromFormType = z.infer<typeof Schema>

	const SI: SchemaZodFromFormType = Schema.parse({
		living_area: living_area,
		address,
		name: 'My Home',
		fuel_type,
		heating_system_efficiency,
		thermostat_set_point,
		setback_temperature,
		setback_hours_per_day,
		design_temperature_override,
	})

	console.log('SI', SI)

	// Get today's date
	const today = new Date();

	// Calculate the date 2 years ago from today
	const twoYearsAgo = new Date(today);
	twoYearsAgo.setFullYear(today.getFullYear() - 2);

<<<<<<< HEAD
=======
	// Set the start_date and end_date
	const start_date = twoYearsAgo;
	const end_date = today;

	// const TIWD: TemperatureInput = await WU.getThatWeathaData(longitude, latitude, start_date, end_date);
	const TIWD = await WU.getThatWeathaData(
		x,
		y,
		start_date.toISOString().split('T')[0],
		end_date.toISOString().split('T')[0]
	)
	const BI = [
		{
			period_start_date: new Date('2023-12-30'), //new Date("2023-12-30"),
			period_end_date: new Date('2024-01-06'),
			usage: 100,
			inclusion_override: null,
		},
	]

	return redirect(`/single`)
}

>>>>>>> 95812bfa
export default function Inputs() {
	const lastResult = useActionData<typeof action>()
	type SchemaZodFromFormType = z.infer<typeof Schema>
	const [form, fields] = useForm({
		lastResult,
		onValidate({ formData }) {
			return parseWithZod(formData, { schema: Schema })
		},
		defaultValue: {
<<<<<<< HEAD
			livingArea: 3000,
			address: '1 Broadway, Cambridge, MA 02142',
			name: 'CIC',
			fuelType: 'Natural Gas',
			heatingSystemEfficiency: 85,
			thermostatSetPoint: 68,
			setbackTemperature: 65,
			setbackHoursPerDay: 8,
			// designTemperatureOverride: '',
=======
			living_area: 3000,
			address: '1 Broadway, Cambridge, MA 02142',
			name: 'CIC',
			fuel_type: 'Natural Gas',
			heating_system_efficiency: 85,
			thermostat_set_point: 68,
			setback_temperature: 65,
			setback_hours_per_day: 8,
			// design_temperature_override: '',
>>>>>>> 95812bfa
		} as SchemaZodFromFormType,
		shouldValidate: 'onBlur',
	})

	return (
		<>
			<Form
				id={form.id}
				method="post"
				onSubmit={form.onSubmit}
				action="/single"
				encType="multipart/form-data"
			> {/* https://github.com/edmundhung/conform/discussions/547 instructions on how to properly set default values
			This will make it work when JavaScript is turned off as well 
			<Input {...getInputProps(props.fields.address, { type: "text" })} /> */}
				<HomeInformation fields={fields} />
				<CurrentHeatingSystem fields={fields} />
				<EnergyUseHistory />
				<ErrorList id={form.errorId} errors={form.errors} />
				<Button type="submit">Submit</Button>
			</Form>
			<HeatLoadAnalysis />
		</>
	)
}<|MERGE_RESOLUTION|>--- conflicted
+++ resolved
@@ -6,13 +6,8 @@
 import { json, ActionFunctionArgs } from '@remix-run/node'
 import { Form, redirect, useActionData } from '@remix-run/react'
 import { z } from 'zod'
-<<<<<<< HEAD
-import GeocodeUtil from '#app/utils/GeocodeUtil.js'
-import WeatherUtil from '#app/utils/WeatherUtil.js'
-=======
 import GeocodeUtil from '#app/utils/GeocodeUtil'
 import WeatherUtil from '#app/utils/WeatherUtil'
->>>>>>> 95812bfa
 import PyodideUtil from '#app/utils/pyodide.util.js'
 import * as pyodideModule from 'pyodide'
 
@@ -32,61 +27,17 @@
 // - [x] import pyodide into single.tsx and run it with genny
 //     - [x] Add to README: don't forget `npm run buildpy` to build rules engine into `public/pyodide-env` if you start a new codingspace or on local.
 // - [x] figure out how to set field defaults with Conform to speed up trials (defaultValue prop on input doesn't work) https://conform.guide/api/react/useForm
-<<<<<<< HEAD
-// - [ ] (To reproduce: Fill out and submit form and go back and submit form again) How do we stop the geocoder helper from concatenating everyone's past submitted addresses onto querystring in single.tsx action? 
-// example: [MSW] Warning: intercepted a request without a matching request handler: GET https://geocoding.geo.census.gov/geocoder/locations/onelineaddress?address=1+Broadway%2C+Cambridge%2C+MA+02142&format=json&benchmark=2020&address=1+Broadway%2C+Cambridge%2C+MA+02142&format=json&benchmark=2020
-// - [ ] Zod error at these three lines in Genny because the .optional() zod setting (see ./types/index.tsx) is getting lost somehow, refactor as much of genny away as possible: thermostatSetPoint: oldSummaryInput.thermostat_set_point, setbackTemperature: oldSummaryInput.setback_temperature, setbackHoursPerDay: oldSummaryInput.setback_hours_per_day,
-// - [ ] Display Conform's form-wide errors, currently thrown away (if we think of a use case - 2 fields conflicting...)
-=======
 // - [x] (To reproduce: Fill out and submit form and go back and submit form again) How do we stop the geocoder helper from concatenating everyone's past submitted addresses onto querystring in single.tsx action? 
 // example: [MSW] Warning: intercepted a request without a matching request handler: GET https://geocoding.geo.census.gov/geocoder/locations/onelineaddress?address=1+Broadway%2C+Cambridge%2C+MA+02142&format=json&benchmark=2020&address=1+Broadway%2C+Cambridge%2C+MA+02142&format=json&benchmark=2020
 // - [x] Zod error at these three lines in Genny because the .optional() zod setting (see ./types/index.tsx) is getting lost somehow, refactor as much of genny away as possible: thermostat_set_point: oldSummaryInput.thermostat_set_point, setback_temperature: oldSummaryInput.setback_temperature, setback_hours_per_day: oldSummaryInput.setback_hours_per_day,
 // - [ ] Display Conform's form-wide errors, currently thrown away (if we think of a use case - 2 fields conflicting...)
 // - [ ] Pass CSV and form data to rules engine
 // - [ ] Use start_date and end_date from rules-engine output of CSV parsing rather than 2 year window. 
->>>>>>> 95812bfa
 // - [ ] (use data passing function API from #172 from rules engine) to Build table component form
 // - [ ] Michelle proposes always set form default values when run in development
 // - [ ] Pass modified table back to rules engine for full cycle revalidation 
 // - [ ] Feature v2: How about a dropdown? census geocoder address form picker component to choose which address from several, if ambigous or bad.
-<<<<<<< HEAD
-
-/**
- * ZodError: [
-  {
-    "code": "invalid_type",
-    "expected": "number",
-    "received": "null",
-    "path": [
-      "setbackTemperature"
-    ],
-    "message": "Expected number, received null"
-  },
-  {
-    "code": "invalid_type",
-    "expected": "number",
-    "received": "null",
-    "path": [
-      "setbackHoursPerDay"
-    ],
-    "message": "Expected number, received null"
-  }
-]
-    at Object.get error [as error] (file:///workspaces/home-energy-analysis-tool/heat-stack/node_modules/zod/lib/index.mjs:538:31)
-    at ZodIntersection.parse (file:///workspaces/home-energy-analysis-tool/heat-stack/node_modules/zod/lib/index.mjs:638:22)
-    at genny (file:///workspaces/home-energy-analysis-tool/heat-stack/build/index.js?update=1715733465459:7338:21)
-    at action13 (file:///workspaces/home-energy-analysis-tool/heat-stack/build/index.js?update=1715733465459:7370:32)
-    at processTicksAndRejections (node:internal/process/task_queues:95:5)
-    at /workspaces/home-energy-analysis-tool/heat-stack/node_modules/@sentry/src/utils/instrumentServer.ts:266:36
-    at Object.callRouteActionRR (/workspaces/home-energy-analysis-tool/heat-stack/node_modules/@remix-run/server-runtime/dist/data.js:35:16)
-    at callLoaderOrAction (/workspaces/home-energy-analysis-tool/heat-stack/node_modules/@remix-run/router/router.ts:4011:16)
-    at submit (/workspaces/home-energy-analysis-tool/heat-stack/node_modules/@remix-run/router/router.ts:3131:16)
-    at queryImpl (/workspaces/home-energy-analysis-tool/heat-stack/node_modules/@remix-run/router/router.ts:3066:22)
- */
-
-=======
 // - [ ] Treat design_temperature distinctly from design_temperature_override, and design_temperature_override should be kept in state like name or address
->>>>>>> 95812bfa
 
 // Ours
 import { ErrorList } from '#app/components/ui/heat/CaseSummaryComponents/ErrorList.tsx'
@@ -108,21 +59,12 @@
 	.and(Case.pick({ name: true }))
 
 const CurrentHeatingSystemSchema = Home.pick({
-<<<<<<< HEAD
-	fuelType: true,
-	heatingSystemEfficiency: true,
-	designTemperatureOverride: true,
-	thermostatSetPoint: true,
-	setbackTemperature: true,
-	setbackHoursPerDay: true,
-=======
 	fuel_type: true,
 	heating_system_efficiency: true,
 	design_temperature_override: true,
 	thermostat_set_point: true,
 	setback_temperature: true,
 	setback_hours_per_day: true,
->>>>>>> 95812bfa
 })
 
 const Schema = HomeFormSchema.and(CurrentHeatingSystemSchema)
@@ -160,15 +102,6 @@
 	const {
 		name,
 		address,
-<<<<<<< HEAD
-		livingArea,
-		fuelType,
-		heatingSystemEfficiency,
-		thermostatSetPoint,
-		setbackTemperature,
-		setbackHoursPerDay,
-		designTemperatureOverride,
-=======
 		living_area,
 		fuel_type,
 		heating_system_efficiency,
@@ -176,7 +109,6 @@
 		setback_temperature,
 		setback_hours_per_day,
 		design_temperature_override,
->>>>>>> 95812bfa
 	} = submission.value
 
 	// await updateNote({ id: params.noteId, title, content })
@@ -188,17 +120,6 @@
 	// )
 
 	console.log('loading PU/PM/GU/WU')
-<<<<<<< HEAD
-
-	// CONSOLE: loading PU/PM/GU/WU
-	// Error: No known package with name 'pydantic_core'
-	// Error: No known package with name 'pydantic_core'
-	// 	at addPackageToLoad (/workspaces/home-energy-analysis-tool/heat-stack/public/pyodide-env/pyodide.asm.js:9:109097)
-	// 	at recursiveDependencies (/workspaces/home-energy-analysis-tool/heat-stack/public/pyodide-env/pyodide.asm.js:9:109370)
-	// 	at loadPackage (/workspaces/home-energy-analysis-tool/heat-stack/public/pyodide-env/pyodide.asm.js:9:111435)
-	// 	at initializePackageIndex (/workspaces/home-energy-analysis-tool/heat-stack/public/pyodide-env/pyodide.asm.js:9:108508)
-=======
->>>>>>> 95812bfa
 
 	// const PU = PyodideUtil.getInstance();
 	// const PM = await PU.getPyodideModule();
@@ -215,139 +136,16 @@
 	}
 	const runPythonScript = async () => {
 		const pyodide: any = await getPyodide()
-<<<<<<< HEAD
-		// 	// console.log(engine);
-		// 	// await pyodide.loadPackage('numpy')
-
-		// 	/* NOTES for pyodide-core:
-		// 		  need to be a special version from the release page, no pure whl: https://github.com/pydantic/pydantic-core/pull/128
-		// 		  get it from https://github.com/pydantic/pydantic-core/releases e.g. https://github.com/pydantic/pydantic-core/releases/download/v2.14.5/pydantic_core-2.14.5-cp311-cp311-emscripten_3_1_32_wasm32.whl
-		// 	*/
-		// 	await pyodide.loadPackage(
-		// 		'public/pyodide-env/pydantic_core-2.14.5-cp311-cp311-emscripten_3_1_32_wasm32.whl',
-		// 	)
-
-		// 	/* NOTES for pydantic, typing-extensions, annotated_types:
-		// 		pyodide should match pyodide-core somewhat.
-		// 		typing-extensions needs specific version per https://github.com/pyodide/pyodide/issues/4234#issuecomment-1771735148
-		// 		try getting it from
-		// 		   - https://pypi.org/project/pydantic/#files
-		// 		   - https://pypi.org/project/typing-extensions/
-		// 		   - https://pypi.org/project/annotated-types/#files
-		// 	*/
-		// 	await pyodide.loadPackage(
-		// 		'public/pyodide-env/pydantic-2.5.2-py3-none-any.whl',
-		// 	)
-		// 	await pyodide.loadPackage(
-		// 		'public/pyodide-env/typing_extensions-4.8.0-py3-none-any.whl',
-		// 	)
-		// 	await pyodide.loadPackage(
-		// 		'public/pyodide-env/annotated_types-0.5.0-py3-none-any.whl',
-		// 	)
-
-		// 	/* NOTES FOR DEBUGGING new requirements.txt
-		// 		  and getting specific versions of pure whl */
-		// 	// the below works but uses the internet/pypi content delivery network rather than localhost.
-		// 	// await pyodide.loadPackage('micropip')
-		// 	// const micropip = await pyodide.pyimport('micropip')
-		// 	// await micropip.install([
-		// 	// 	'typing-extensions==4.8.0',
-		// 	// 	'pydantic_core==2.14.5',
-		// 	// 	'pydantic==2.5.2',
-		// 	// ])
-		// 	// await micropip.install(['annotated-types'])
-
-		// 	await pyodide.loadPackage(
-		// 		'../rules-engine/dist/rules_engine-0.0.1-py3-none-any.whl',
-		// 	)
-
-=======
->>>>>>> 95812bfa
 		return pyodide
 	}
 	// consider running https://github.com/codeforboston/home-energy-analysis-tool/blob/main/rules-engine/tests/test_rules_engine/test_engine.py
 	const pyodide: any = await runPythonScript()
 	//////////////////////
-<<<<<<< HEAD
-
-	/**
-	 *
-	 * @param longitude
-	 * @param latitude
-	 * @param start_date
-	 * @param end_date
-	 * @returns {SI,TIWD,BI} Summary input: hardcoded data.TIWD: TemperatureInput: WeatherData from calling open meto API
-	 * Billing input: hardcoded data
-	 *
-	 * Function just to generate test data. inputs come from the values entered in from HomeInformation component
-	 */
-	async function genny(
-		longitude: number,
-		latitude: number,
-		start_date: string,
-		end_date: string,
-	) {
-		// SI = new SummaryInput(6666,"GAS",80,67,null,null,60);
-		// was living_area: number, fuel_type: FuelType, heating_system_efficiency: number, thermostat_set_point: number, setback_temperature: number | null, setback_hours_per_day: number | null, design_temperature: number
-
-		type SchemaZodFromFormType = z.infer<typeof Schema>
-
-		const oldSummaryInput = {
-			living_area: 6666,
-			fuel_type: 'GAS',
-			heating_system_efficiency: 80,
-			thermostat_set_point: 67,
-			setback_temperature: null,
-			setback_hours_per_day: null,
-			design_temperature: 60,
-		}
-
-		const SI: SchemaZodFromFormType = Schema.parse({
-			livingArea: oldSummaryInput.living_area,
-			address: '123 Main St', // Provide a valid address
-			name: 'My Home', // Provide a valid name
-			fuelType:
-				oldSummaryInput.fuel_type === 'GAS'
-					? 'Natural Gas'
-					: oldSummaryInput.fuel_type,
-			heatingSystemEfficiency: oldSummaryInput.heating_system_efficiency,
-			thermostatSetPoint: oldSummaryInput.thermostat_set_point,
-			setbackTemperature: oldSummaryInput.setback_temperature,
-			setbackHoursPerDay: oldSummaryInput.setback_hours_per_day,
-			designTemperatureOverride: oldSummaryInput.design_temperature,
-		})
-
-		console.log('SI', SI)
-
-		// const TIWD: TemperatureInput = await WU.getThatWeathaData(longitude, latitude, start_date, end_date);
-		const TIWD = await WU.getThatWeathaData(
-			longitude,
-			latitude,
-			start_date,
-			end_date,
-		)
-		const BI = [
-			{
-				period_start_date: new Date('2023-12-30'), //new Date("2023-12-30"),
-				period_end_date: new Date('2024-01-06'),
-				usage: 100,
-				inclusion_override: null,
-			},
-		]
-		return { SI, TIWD, BI }
-	}
 
 	let { x, y } = await GU.getLL(address)
 	console.log('geocoded', x, y)
 
-	let { SI, TIWD, BI } = await genny(x, y, '2024-01-01', '2024-01-03')
-=======
-
-	let { x, y } = await GU.getLL(address)
-	console.log('geocoded', x, y)
-
 	// let { SI, TIWD, BI } = await genny(x, y, '2024-01-01', '2024-01-03')
->>>>>>> 95812bfa
 
 	// PU.runit(SI,null,TIWD,JSON.stringify(BI));
 	// CSV entrypoint parse_gas_bill(data: str, company: NaturalGasCompany)
@@ -376,8 +174,6 @@
 	const twoYearsAgo = new Date(today);
 	twoYearsAgo.setFullYear(today.getFullYear() - 2);
 
-<<<<<<< HEAD
-=======
 	// Set the start_date and end_date
 	const start_date = twoYearsAgo;
 	const end_date = today;
@@ -401,7 +197,6 @@
 	return redirect(`/single`)
 }
 
->>>>>>> 95812bfa
 export default function Inputs() {
 	const lastResult = useActionData<typeof action>()
 	type SchemaZodFromFormType = z.infer<typeof Schema>
@@ -411,17 +206,6 @@
 			return parseWithZod(formData, { schema: Schema })
 		},
 		defaultValue: {
-<<<<<<< HEAD
-			livingArea: 3000,
-			address: '1 Broadway, Cambridge, MA 02142',
-			name: 'CIC',
-			fuelType: 'Natural Gas',
-			heatingSystemEfficiency: 85,
-			thermostatSetPoint: 68,
-			setbackTemperature: 65,
-			setbackHoursPerDay: 8,
-			// designTemperatureOverride: '',
-=======
 			living_area: 3000,
 			address: '1 Broadway, Cambridge, MA 02142',
 			name: 'CIC',
@@ -431,7 +215,6 @@
 			setback_temperature: 65,
 			setback_hours_per_day: 8,
 			// design_temperature_override: '',
->>>>>>> 95812bfa
 		} as SchemaZodFromFormType,
 		shouldValidate: 'onBlur',
 	})
