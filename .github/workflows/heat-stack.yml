name: Test, build, & deploy

on: 
  push:
    branches:
      - main
      - gha-deployment
      - dev
  pull_request: {}
  workflow_dispatch:

env:
  rules-engine-working-directory: python  
  heat-stack-working-directory: heat-stack

defaults:
  run:
    working-directory: env.heat-stack-working-directory 

concurrency:
  group: ${{ github.workflow }}-${{ github.ref }}
  cancel-in-progress: true

permissions:
  actions: write
  contents: read

jobs:
  lint_rules_engine:
    name: Rules Engine - Lint
    runs-on: ubuntu-latest
    strategy:
      matrix:
        python-version: ["3.13"] 
    steps:
      - uses: actions/checkout@v4
      - name: Set up environment
        uses: "./.github/actions/setup-rules-engine"
        with:
          python-version: ${{ matrix.python-version }}
          working-directory: ${{ env.rules-engine-working-directory }}
      - name: Check style
        run: |
          make lint
        working-directory: ${{ env.rules-engine-working-directory }} 

  make-rules-engine-package:
    name: Rules Engine - Mypy
    runs-on: ubuntu-latest
    strategy:
      matrix:
        python-version: ["3.13"]
    steps:
      - uses: actions/checkout@v4
      - name: Set up environment
        uses: "./.github/actions/setup-rules-engine"
        with:
          python-version: ${{ matrix.python-version }}
          working-directory: ${{ env.rules-engine-working-directory }}
      - name: Check typing
        run: |
          make mypy
        working-directory: ${{ env.rules-engine-working-directory }} 

  pytest-rules-engine:
    name: Rules Engine - Pytest
    runs-on: ubuntu-latest
    strategy:
      matrix:
        python-version: ["3.13"]
    steps:
      - uses: actions/checkout@v4
      - name: Set up environment
        uses: "./.github/actions/setup-rules-engine"
        with:
          python-version: ${{ matrix.python-version }}
          working-directory: ${{ env.rules-engine-working-directory }}
      - name: Run tests
        run: |
          make test 
        working-directory: ${{ env.rules-engine-working-directory }} 

  # Make the wheel
  build-rules-engine:
    name: Rules Engine - Build
    runs-on: ubuntu-latest
    strategy:
      matrix:
<<<<<<< HEAD
        python-version: ["3.13"]
=======
        python-version: ["3.12"]
>>>>>>> 48b0c6c0
    steps:
      - uses: actions/checkout@v4
      - name: Set up environment
        uses: "./.github/actions/setup-rules-engine"
        with:
          python-version: ${{ matrix.python-version }}
          working-directory: ${{ env.rules-engine-working-directory }}
      - name: Install uv
        run: |
          pip install uv
        working-directory: ${{ env.rules-engine-working-directory }}
      - name: Build wheel
        run: |
          uv build
        working-directory: ${{ env.rules-engine-working-directory }}
      - name: Store wheel as artifact
        uses: actions/upload-artifact@v4
        with:
          name: python-rules-engine-wheel
          path: ${{ env.rules-engine-working-directory }}/dist/
      - name: Pull Built Wheel Artifact
        uses: actions/download-artifact@v4
        with:
          name: python-rules-engine-wheel 
          path: ${{ env.heat-stack-working-directory }}/public/pyodide-env/ 

  # Heat-Stack Jobs
  lint-js:  
    name: ⬣ Heat-Stack - ESLint
    runs-on: ubuntu-22.04
    steps:
      - uses: actions/checkout@v4
      - name: ⎔ Setup node
        uses: actions/setup-node@v4
        with:
          node-version: 22
      - name: 📥 Download deps
        uses: bahmutov/npm-install@v1
        with:
          working-directory:  ${{ env.heat-stack-working-directory }}

      - name: 🏄 Copy test env vars
        run: cp .env.example .env
        working-directory:  ${{ env.heat-stack-working-directory }}

      - name: 🖼 Build icons
        run: npm run build:icons
        working-directory:  ${{ env.heat-stack-working-directory }}

      - name: 🛠 Setup Database
        working-directory:  ${{ env.heat-stack-working-directory }}
        run: npx prisma migrate deploy && npx prisma generate --sql
  
      - name: 🔬 Lint
        run: npm run lint
        working-directory:  ${{ env.heat-stack-working-directory }}

  typecheck-js:
    name: ʦ Heat-Stack - TypeScript
    runs-on: ubuntu-22.04
    steps:
      - uses: actions/checkout@v4
      - name: ⎔ Setup node
        uses: actions/setup-node@v4
        with:
          node-version: 22
      - name: 📥 Download deps
        uses: bahmutov/npm-install@v1
        with:
          working-directory:  ${{ env.heat-stack-working-directory }}
      
      - name: 🏄 Copy test env vars
        run: cp .env.example .env
        working-directory:  ${{ env.heat-stack-working-directory }}

      - name: 🖼 Build icons
        working-directory: ${{ env.heat-stack-working-directory }}
        run: npm run build:icons

      - name: 🛠 Setup Database
        working-directory:  ${{ env.heat-stack-working-directory }}
        run: npx prisma migrate deploy && npx prisma generate --sql

      - name: 🔎 Type check
        working-directory: ${{ env.heat-stack-working-directory }}
        run: npm run typecheck --if-present

  vitest-pyodide-js:
    name: ⚡ Heat-Stack - Vitest pyodide.test.ts
    runs-on: ubuntu-22.04
    steps:
      - uses: actions/checkout@v4
      - name: ⎔ Setup node
        uses: actions/setup-node@v4
        with:
          node-version: 22
      - name: 📥 Download deps
        uses: bahmutov/npm-install@v1
        with:
          working-directory:  ${{ env.heat-stack-working-directory }}

      - name: 🏄 Copy test env vars
        working-directory: ${{ env.heat-stack-working-directory }}
        run: cp .env.example .env

      - name: 🖼 Build icons
        working-directory: ${{ env.heat-stack-working-directory }}
        run: npm run build:icons

      - name: ⚡ Run vitest (restore to run test after epic-web v7 upgrade)
        working-directory: ${{ env.heat-stack-working-directory }}
        run: npm run test-pyodide  
        # --coverage

  deploy-to-servers:
    name: 🚀 Heat-Stack - Deploy
    runs-on: ubuntu-22.04
    needs: [lint-js, typecheck-js, vitest-pyodide-js] #, playwright-heat-stack]
    # only build/deploy main branch on pushes
    if:
      ${{ (github.ref == 'refs/heads/gha-deployment' || github.ref == 'refs/heads/main' || github.ref == 'refs/heads/dev') &&
      github.event_name == 'push' }}

    steps:
      - uses: actions/checkout@v4
        with:
          fetch-depth: '50'

      - name: 👀 Read app name
        uses: SebRollen/toml-action@v1.2.0
        id: app_name
        with:
          file: '${{ env.heat-stack-working-directory }}/fly.toml'
          field: 'app'

      # move Dockerfile to root
      - name: 🚚 Move Dockerfile
        working-directory: ${{ env.heat-stack-working-directory }} 
        run: |
          mv ./other/Dockerfile ./Dockerfile
          mv ./other/.dockerignore ./.dockerignore

      - name: Pull Built Wheel Artifact
        uses: actions/download-artifact@v4
        with:
          name: python-rules-engine-wheel 
          path: ${{ env.heat-stack-working-directory }}/public/pyodide-env/ 

      - name: 🎈 Setup Fly
        uses: superfly/flyctl-actions/setup-flyctl@1.5         

      - name: 🚀 Deploy Staging
        if: ${{ github.ref == 'refs/heads/dev' }}
        working-directory: ${{ env.heat-stack-working-directory }} 
        run:
          flyctl deploy --remote-only --build-arg COMMIT_SHA=${{ github.sha }}
          --app ${{ steps.app_name.outputs.value }}-staging
        env:
          FLY_API_TOKEN: ${{ secrets.FLY_API_TOKEN }}

      - name: 🚀 Deploy Production
        if: ${{  github.ref == 'refs/heads/main' || github.ref == 'refs/heads/gha-deployment' }}
        working-directory: ${{ env.heat-stack-working-directory }} 
        run:
          flyctl deploy --remote-only --build-arg COMMIT_SHA=${{ github.sha }}
        env:
          FLY_API_TOKEN: ${{ secrets.FLY_API_TOKEN }}<|MERGE_RESOLUTION|>--- conflicted
+++ resolved
@@ -86,11 +86,7 @@
     runs-on: ubuntu-latest
     strategy:
       matrix:
-<<<<<<< HEAD
         python-version: ["3.13"]
-=======
-        python-version: ["3.12"]
->>>>>>> 48b0c6c0
     steps:
       - uses: actions/checkout@v4
       - name: Set up environment
