import csv
import json
import os
import pathlib
from datetime import date, datetime, timedelta
from typing import List, Literal, Optional

import pytest
from pydantic import BaseModel, BeforeValidator
from pytest import approx
from typing_extensions import Annotated

from rules_engine import engine

# Test inputs are provided as separate directory within the "cases/examples" directory
# Each subdirectory contains a JSON file (named summary.json) which specifies the inputs for the test runner
ROOT_DIR = pathlib.Path(__file__).parent / "cases" / "examples"
# Filter out example 2 for now, since it's for oil fuel type
INPUT_DATA = filter(lambda d: d != "example-2", next(os.walk(ROOT_DIR))[1])


def validate_fuel_type(value):
    try:
        return engine.FuelType[value]
    except KeyError as e:
        raise ValueError(
            f"Error validating fuel type {e}. Valid choices are: {[x.name for x in engine.FuelType]}"
        )


class Summary(BaseModel):
    local_weather_station: str
    design_temperature_override: Optional[float]
    living_area: int
    fuel_type: Annotated[engine.FuelType, BeforeValidator(validate_fuel_type)]
    heating_system_efficiency: float
    other_fuel_usage: Optional[float]
    other_fuel_usage_override: Optional[float]
    thermostat_set_point: float
    setback_temp: float
    setback_hours_per_day: float
    estimated_balance_point: float
    balance_point_sensitivity: float
    average_indoor_temperature: float
    difference_between_ti_and_tbp: float
    design_temperature: float
    whole_home_ua: int
    standard_deviation_of_ua: float
    avg_heat_load: int
    max_heat_load: int


def validate_usage_date(value):
    return datetime.strptime(value, "%m/%d/%Y").date()


def validate_inclusion(value):
    return int(value) if value else None


class NaturalGasUsage(BaseModel):
    start_date: Annotated[date, BeforeValidator(validate_usage_date)]
    end_date: Annotated[date, BeforeValidator(validate_usage_date)]
    days_in_bill: int
    usage: float
    inclusion_override: Annotated[Optional[int], BeforeValidator(validate_inclusion)]
    inclusion_code: Annotated[int, BeforeValidator(validate_inclusion)]
    avg_daily_usage: float
    daily_htg_usage: float


def validate_temperature_date(value):
    return datetime.strptime(value, "%Y-%m-%d").date()


class TemperatureDataRecord(BaseModel):
    date: Annotated[date, BeforeValidator(validate_temperature_date)]
    temperature: float


class Example(BaseModel):
    summary: Summary
    natural_gas_usage: List[NaturalGasUsage]
    temperature_data: List[TemperatureDataRecord]


def load_summary(folder: str) -> Summary:
    with open(ROOT_DIR / folder / "summary.json") as f:
        d = json.load(f)
        return Summary(**d)


def load_natural_gas(folder: str) -> List[NaturalGasUsage]:
    result = []

    with open(ROOT_DIR / folder / "natural-gas.csv") as f:
        reader = csv.DictReader(f)
        for row in reader:
            item = NaturalGasUsage(**row)  # type: ignore[arg-type]
            result.append(item)

    return result


def load_temperature_data(weather_station: str) -> List[TemperatureDataRecord]:
    result = []

    with open(ROOT_DIR / "temperature-data.csv", encoding="utf-8-sig") as f:
        reader = csv.DictReader(f)
        for row in reader:
            item = TemperatureDataRecord(
                date=row["Date"], temperature=row[weather_station]  # type: ignore[arg-type]
            )
            result.append(item)

    return result


# @pytest.fixture(scope="module", params=INPUT_DATA)
@pytest.fixture(scope="module", params=["example-1"])
def data(request):
    summary = load_summary(request.param)

    if summary.fuel_type == engine.FuelType.GAS:
        natural_gas_usage = load_natural_gas(request.param)
    else:
        natural_gas_usage = None

    weather_station_short_name = summary.local_weather_station[:4]
    temperature_data = load_temperature_data(weather_station_short_name)

    example = Example(
        summary=summary,
        natural_gas_usage=natural_gas_usage,
        temperature_data=temperature_data,
    )
    yield example


def test_average_indoor_temp(data: Example) -> None:
    avg_indoor_temp = engine.average_indoor_temp(
        data.summary.thermostat_set_point,
        data.summary.setback_temp,
        data.summary.setback_hours_per_day,
    )
    assert data.summary.average_indoor_temperature == approx(avg_indoor_temp, rel=0.1)


def test_ua(data: Example) -> None:
<<<<<<< HEAD
    """
    Test how the rules engine calculates UA from energy bills.

    Pulls in data and pre-calculated results from example spreadsheets
    and compares them to the UA calculated from that data by the
    engine.
    """
    # TODO: Handle oil and propane fuel types too
    usage_data = None
    if data.summary.fuel_type is engine.FuelType.GAS:
        usage_data = data.natural_gas_usage
    else:
        raise NotImplementedError("Fuel type {}".format(data.summary.fuel_type))

=======
>>>>>>> 8b548554
    # build Home instance - input summary information and bills
    home = engine.Home(
        data.summary.fuel_type,
        data.summary.heating_system_efficiency,
        thermostat_set_point=data.summary.thermostat_set_point,
    )
    temps = []
    usages = []
    inclusion_codes = []
<<<<<<< HEAD
    for usage in usage_data:
        temps_for_period = []
        for i in range(usage.days_in_bill):
            date_in_period = usage.start_date + timedelta(days=i)
            matching_records = [
                d for d in data.temperature_data if d.date == date_in_period
            ]
            assert len(matching_records) == 1
            temps_for_period.append(matching_records[0].temperature)
        assert date_in_period == usage.end_date

        inclusion_code = usage.inclusion_code
        if usage.inclusion_override is not None:
            inclusion_code = usage.inclusion_override

        temps.append(temps_for_period)
        usages.append(usage.usage)
        inclusion_codes.append(inclusion_code)

    home.initialize_billing_periods(temps, usages, inclusion_codes)

    # now check outputs
    home.calculate_balance_point_and_ua(
        initial_balance_point_sensitivity=data.summary.balance_point_sensitivity
    )

    assert home.balance_point == approx(data.summary.estimated_balance_point, abs=0.01)
=======
    if data.summary.fuel_type is engine.FuelType.GAS:
        for usage in data.natural_gas_usage:
            temps_for_period = []
            for i in range(usage.days_in_bill):
                date_in_period = usage.start_date + timedelta(days=i)
                matching_records = [
                    d for d in data.temperature_data if d.date == date_in_period
                ]
                assert len(matching_records) == 1
                temps_for_period.append(matching_records[0].temperature)
            assert date_in_period == usage.end_date
            temps.append(temps_for_period)
            usages.append(usage.usage)
            if usage.inclusion_override is not None:
                inclusion_codes.append(usage.inclusion_override)
            else:
                inclusion_codes.append(usage.inclusion_code)
    else:
        raise NotImplementedError("Fuel type {}".format(data.summary.fuel_type))
    home.initialize_billing_periods(temps, usages, inclusion_codes)

    # now check outputs
    home.calculate_balance_point_and_ua()
>>>>>>> 8b548554
    assert home.avg_ua == approx(data.summary.whole_home_ua, abs=1)
    assert home.stdev_pct == approx(data.summary.standard_deviation_of_ua, abs=0.01)
    # TODO: check average heat load and max heat load<|MERGE_RESOLUTION|>--- conflicted
+++ resolved
@@ -147,7 +147,6 @@
 
 
 def test_ua(data: Example) -> None:
-<<<<<<< HEAD
     """
     Test how the rules engine calculates UA from energy bills.
 
@@ -162,8 +161,6 @@
     else:
         raise NotImplementedError("Fuel type {}".format(data.summary.fuel_type))
 
-=======
->>>>>>> 8b548554
     # build Home instance - input summary information and bills
     home = engine.Home(
         data.summary.fuel_type,
@@ -173,7 +170,6 @@
     temps = []
     usages = []
     inclusion_codes = []
-<<<<<<< HEAD
     for usage in usage_data:
         temps_for_period = []
         for i in range(usage.days_in_bill):
@@ -201,31 +197,6 @@
     )
 
     assert home.balance_point == approx(data.summary.estimated_balance_point, abs=0.01)
-=======
-    if data.summary.fuel_type is engine.FuelType.GAS:
-        for usage in data.natural_gas_usage:
-            temps_for_period = []
-            for i in range(usage.days_in_bill):
-                date_in_period = usage.start_date + timedelta(days=i)
-                matching_records = [
-                    d for d in data.temperature_data if d.date == date_in_period
-                ]
-                assert len(matching_records) == 1
-                temps_for_period.append(matching_records[0].temperature)
-            assert date_in_period == usage.end_date
-            temps.append(temps_for_period)
-            usages.append(usage.usage)
-            if usage.inclusion_override is not None:
-                inclusion_codes.append(usage.inclusion_override)
-            else:
-                inclusion_codes.append(usage.inclusion_code)
-    else:
-        raise NotImplementedError("Fuel type {}".format(data.summary.fuel_type))
-    home.initialize_billing_periods(temps, usages, inclusion_codes)
-
-    # now check outputs
-    home.calculate_balance_point_and_ua()
->>>>>>> 8b548554
     assert home.avg_ua == approx(data.summary.whole_home_ua, abs=1)
     assert home.stdev_pct == approx(data.summary.standard_deviation_of_ua, abs=0.01)
     # TODO: check average heat load and max heat load