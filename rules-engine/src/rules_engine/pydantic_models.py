"""
Data models for input and output data in the rules engine.
"""

from dataclasses import dataclass
from datetime import date
from enum import Enum
<<<<<<< HEAD
from typing import Annotated, Any, List, Optional, Sequence
=======
from typing import Annotated, Any, Optional
>>>>>>> 3830bed8

from pydantic import BaseModel, BeforeValidator, ConfigDict, Field


class AnalysisType(Enum):
    """
    Enum for analysis type.

    'Inclusion' in calculations is now determined by
    the default_inclusion_by_calculation and inclusion_override variables
    Use HDDs to determine if shoulder months
    are heating or non-heating or not allowed,
    or included or excluded
    """

    ALLOWED_HEATING_USAGE = 1  # winter months - allowed in heating usage calculations
    ALLOWED_NON_HEATING_USAGE = (
        -1
    )  # summer months - allowed in non-heating usage calculations
    NOT_ALLOWED_IN_CALCULATIONS = (
        0  # shoulder months that fall outside reasonable bounds
    )


class FuelType(Enum):
    """
    Enum for fuel types.

    Values are BTU per usage
    """

    GAS = 100000  # BTU / therm
    OIL = 139600  # BTU / gal
    PROPANE = 91333  # BTU / gal


def validate_fuel_type(value: Any) -> FuelType:
    if isinstance(value, FuelType):
        return value

    try:
        return FuelType[value]
    except KeyError as e:
        raise ValueError(
            f"Error validating fuel type {e}. Valid choices are: {[x.name for x in FuelType]}"
        )


class SummaryInput(BaseModel):
    """From Summary Tab"""

    # design_temperature_override: float
    living_area: float = Field(description="Summary!B10")
    fuel_type: Annotated[FuelType, BeforeValidator(validate_fuel_type)] = Field(
        description="Summary!B11"
    )
    heating_system_efficiency: float = Field(description="Summary!B12")
    thermostat_set_point: float = Field(description="Summary!B17")
    setback_temperature: Optional[float] = Field(description="Summary!B18")
    setback_hours_per_day: Optional[float] = Field(description="Summary!B19")
    design_temperature: float = Field(description="TDesign")


class DhwInput(BaseModel):
    """From DHW (Domestic Hot Water) Tab"""

    number_of_occupants: int = Field(description="DHW!B4")
    estimated_water_heating_efficiency: Optional[float] = Field(description="DHW!B5")
    stand_by_losses: Optional[float] = Field(description="DHW!B6")


class OilPropaneBillingRecordInput(BaseModel):
    """From Oil-Propane tab"""

    period_end_date: date = Field(description="Oil-Propane!B")
    gallons: float = Field(description="Oil-Propane!C")
    inclusion_override: Optional[bool] = Field(description="Oil-Propane!F")


class OilPropaneBillingInput(BaseModel):
    """From Oil-Propane tab. Container for holding all rows of the billing input table."""

    records: list[OilPropaneBillingRecordInput]
    preceding_delivery_date: date = Field(description="Oil-Propane!B6")


class NaturalGasBillingRecordInput(BaseModel):
    """From Natural Gas tab. A single row of the Billing input table."""

    period_start_date: date = Field(description="Natural Gas!A")
    period_end_date: date = Field(description="Natural Gas!B")
    usage_therms: float = Field(description="Natural Gas!D")
    inclusion_override: Optional[AnalysisType] = Field(description="Natural Gas!E")


class NaturalGasBillingInput(BaseModel):
    """From Natural Gas tab. Container for holding all rows of the billing input table."""

<<<<<<< HEAD
    records: Sequence[NaturalGasBillingRecordInput]
=======
    records: list[NaturalGasBillingRecordInput]
>>>>>>> 3830bed8


class NormalizedBillingPeriodRecordBase(BaseModel):
    """
    Base class for a normalized billing period record.

    Holds data as fields.

    analysis_type_override - for testing only, preserving compatibility
    with the original heat calc spreadsheet, which allows users to override
    the analysis type whereas the rules engine does not
    """

    model_config = ConfigDict(validate_assignment=True)

    period_start_date: date = Field(frozen=True)
    period_end_date: date = Field(frozen=True)
    usage: float = Field(frozen=True)
    analysis_type_override: Optional[AnalysisType] = Field(frozen=True)
    inclusion_override: bool


class NormalizedBillingPeriodRecord(NormalizedBillingPeriodRecordBase):
    """
    Derived class for holding a normalized billing period record.

    Holds data.
    """

    model_config = ConfigDict(validate_assignment=True)

    analysis_type: AnalysisType = Field(frozen=True)
    default_inclusion_by_calculation: bool = Field(frozen=True)
    eliminated_as_outlier: bool = Field(frozen=True)
    whole_home_heat_loss_rate: Optional[float] = Field(frozen=True)


class TemperatureInput(BaseModel):
    dates: list[date]
    temperatures: list[float]


class SummaryOutput(BaseModel):
    """From Summary tab"""

    estimated_balance_point: float = Field(
        description="Summary!B20"
    )  # This is hand-calculated in the spreadsheet
    other_fuel_usage: float = Field(description="Summary!B15")
    average_indoor_temperature: float = Field(description="Summary!B24")
    difference_between_ti_and_tbp: float = Field(description="Summary!B25")
    design_temperature: float = Field(description="Summary!B26")
    whole_home_heat_loss_rate: float = Field(
        description="Summary!B27"
    )  # Whole Home UA. UA = heat loss rate
    standard_deviation_of_heat_loss_rate: float = Field(
        description="Summary!B28"
    )  # Standard deviation of UA
    average_heat_load: float = Field(description="Summary!B29")
    maximum_heat_load: float = Field(description="Summary!B30")


class BalancePointGraphRow(BaseModel):
    """From Summary page"""

    balance_point: float = Field(description="Summary!G33:35")  # degree F
    heat_loss_rate: float = Field(
        description="Summary!H33:35"
    )  # BTU / (hr-deg. F) (UA)
    change_in_heat_loss_rate: float = Field(
        description="Summary!I33:35"
    )  # BTU / (hr-deg. F) (change in UA)
    percent_change_in_heat_loss_rate: float = Field(description="Summary!J33:35")
    standard_deviation: float = Field(description="Summary!K33:35")


class BalancePointGraph(BaseModel):
    """From Summary page"""

    records: list[BalancePointGraphRow]


class RulesEngineResult(BaseModel):
    summary_output: SummaryOutput
    balance_point_graph: BalancePointGraph
    billing_records: list[NormalizedBillingPeriodRecord]


@dataclass
class Constants:
    BALANCE_POINT_SENSITIVITY: float = 0.5
    DESIGN_SET_POINT: float = 70  # deg. F
    DAILY_DHW_CONSUMPTION_PER_OCCUPANT: float = 15.78  # Gal/day/person
    WATER_WEIGHT: float = 8.33  # lbs/gal
    ENTERING_WATER_TEMPERATURE: float = 55  # deg. F
    LEAVING_WATER_TEMPERATURE: float = 125  # deg. F
    SPECIFIC_HEAT_OF_WATER: float = 1.00  # BTU/lbs-deg. F
    DEFAULT_STAND_BY_LOSSES: float = 0.05  #
    FUEL_OIL_BTU_PER_GAL: float = 139000<|MERGE_RESOLUTION|>--- conflicted
+++ resolved
@@ -5,11 +5,9 @@
 from dataclasses import dataclass
 from datetime import date
 from enum import Enum
-<<<<<<< HEAD
-from typing import Annotated, Any, List, Optional, Sequence
-=======
-from typing import Annotated, Any, Optional
->>>>>>> 3830bed8
+
+from typing import Annotated, Any, Optional, Sequence
+
 
 from pydantic import BaseModel, BeforeValidator, ConfigDict, Field
 
@@ -108,11 +106,7 @@
 class NaturalGasBillingInput(BaseModel):
     """From Natural Gas tab. Container for holding all rows of the billing input table."""
 
-<<<<<<< HEAD
     records: Sequence[NaturalGasBillingRecordInput]
-=======
-    records: list[NaturalGasBillingRecordInput]
->>>>>>> 3830bed8
 
 
 class NormalizedBillingPeriodRecordBase(BaseModel):
