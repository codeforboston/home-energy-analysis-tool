[build-system]
requires = ["setuptools"]
build-backend = "setuptools.build_meta"

[project]
name="rules-engine"
version="0.0.1"
requires-python=">=3.8"
dependencies = [
    "numpy"
]

[project.optional-dependencies]
dev = [
    "black",
    "isort",
    "mypy",
<<<<<<< HEAD
    "parameterized",
    "pydocstyle",
=======
>>>>>>> e26e1511
    "pytest",
]

[tool.isort]
profile = "black"

[tool.mypy]
disallow_any_generics = true
<<<<<<< HEAD
disallow_incomplete_defs = true

[[tool.mypy.overrides]]
module = "parameterized.*"
ignore_missing_imports = true

[tool.pydocstyle]
select = "D207,D208,D3,D417"
=======
disallow_incomplete_defs = true

>>>>>>> e26e1511
<|MERGE_RESOLUTION|>--- conflicted
+++ resolved
@@ -1,43 +1,30 @@
-[build-system]
-requires = ["setuptools"]
-build-backend = "setuptools.build_meta"
-
-[project]
-name="rules-engine"
-version="0.0.1"
-requires-python=">=3.8"
-dependencies = [
-    "numpy"
-]
-
-[project.optional-dependencies]
-dev = [
-    "black",
-    "isort",
-    "mypy",
-<<<<<<< HEAD
-    "parameterized",
-    "pydocstyle",
-=======
->>>>>>> e26e1511
-    "pytest",
-]
-
-[tool.isort]
-profile = "black"
-
-[tool.mypy]
-disallow_any_generics = true
-<<<<<<< HEAD
-disallow_incomplete_defs = true
-
-[[tool.mypy.overrides]]
-module = "parameterized.*"
-ignore_missing_imports = true
-
-[tool.pydocstyle]
-select = "D207,D208,D3,D417"
-=======
-disallow_incomplete_defs = true
-
->>>>>>> e26e1511
+[build-system]
+requires = ["setuptools"]
+build-backend = "setuptools.build_meta"
+
+[project]
+name="rules-engine"
+version="0.0.1"
+requires-python=">=3.8"
+dependencies = [
+    "numpy"
+]
+
+[project.optional-dependencies]
+dev = [
+    "black",
+    "isort",
+    "mypy",
+    "pydocstyle",
+    "pytest",
+]
+
+[tool.isort]
+profile = "black"
+
+[tool.mypy]
+disallow_any_generics = true
+disallow_incomplete_defs = true
+
+[tool.pydocstyle]
+select = "D207,D208,D3,D417"