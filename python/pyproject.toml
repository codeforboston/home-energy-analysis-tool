[build-system]
requires = ["setuptools"]
build-backend = "setuptools.build_meta"

[project]
<<<<<<< HEAD
name = "rules-engine"
version = "0.0.1"
requires-python = ">=3.11.3,<3.13"
dependencies = [
    "annotated-types==0.7.0",  # via pydantic
    "pydantic==2.10.6",        # via rules-engine (pyproject.toml)
    "pydantic-core==2.27.2",   # via pydantic
    "typing-extensions==4.14.0",  # via pydantic and pydantic-core
=======
name="rules-engine"
version="0.0.1"
requires-python=">=3.11.3,<3.13"
dependencies = [
    "pydantic"
>>>>>>> 174b54e7
]

[project.optional-dependencies]
dev = [
<<<<<<< HEAD
    "annotated-types==0.7.0",
    "black==23.3.0",
    "build==1.2.2.post1",
    "chardet==5.2.0",
    "click==8.1.3",
    "iniconfig==2.0.0",
    "isort==5.12.0",
    "mypy==1.4.0",
    "mypy-extensions==1.0.0",
    "openpyxl==3.1.4",
    "packaging==23.1",
    "pathspec==0.11.1",
    "pip-tools==7.4.1",
    "platformdirs==3.7.0",
    "pluggy==1.0.0",
    "pydantic==2.10.6",
    "pydantic-core==2.27.2",
    "pydocstyle==6.3.0",
    "pyproject-hooks==1.2.0",
    "pytest==7.3.2",
    "snowballstemmer==2.2.0",
    "types-openpyxl==3.1.4.20240626",
    "typing-extensions==4.14.0",
    "wheel==0.45.1",
=======
    "black",
    "chardet",
    "isort",
    "mypy",
    "openpyxl",
    "pydantic",
    "pip-tools",
    "pydocstyle",
    "pytest",
    "types-openpyxl",
>>>>>>> 174b54e7
]

[tool.isort]
profile = "black"

[tool.mypy]
disallow_any_generics = true
disallow_incomplete_defs = true

[tool.pydocstyle]
<<<<<<< HEAD
select = ["D207", "D208", "D3", "D417"]
=======
select = "D207,D208,D3,D417"
>>>>>>> 174b54e7

[tool.setuptools]
include-package-data = true

[tool.setuptools.packages.find]
where = ["src"]

[tool.setuptools.package-data]
data = ["*.csv"]

[tool.uv.sources]
rules-engine = { workspace = true }

<<<<<<< HEAD
[tool.poetry.dependencies]

=======
>>>>>>> 174b54e7
[dependency-groups]
dev = [
    "rules-engine",
]<|MERGE_RESOLUTION|>--- conflicted
+++ resolved
@@ -3,7 +3,6 @@
 build-backend = "setuptools.build_meta"
 
 [project]
-<<<<<<< HEAD
 name = "rules-engine"
 version = "0.0.1"
 requires-python = ">=3.11.3,<3.13"
@@ -12,18 +11,10 @@
     "pydantic==2.10.6",        # via rules-engine (pyproject.toml)
     "pydantic-core==2.27.2",   # via pydantic
     "typing-extensions==4.14.0",  # via pydantic and pydantic-core
-=======
-name="rules-engine"
-version="0.0.1"
-requires-python=">=3.11.3,<3.13"
-dependencies = [
-    "pydantic"
->>>>>>> 174b54e7
 ]
 
 [project.optional-dependencies]
 dev = [
-<<<<<<< HEAD
     "annotated-types==0.7.0",
     "black==23.3.0",
     "build==1.2.2.post1",
@@ -48,18 +39,6 @@
     "types-openpyxl==3.1.4.20240626",
     "typing-extensions==4.14.0",
     "wheel==0.45.1",
-=======
-    "black",
-    "chardet",
-    "isort",
-    "mypy",
-    "openpyxl",
-    "pydantic",
-    "pip-tools",
-    "pydocstyle",
-    "pytest",
-    "types-openpyxl",
->>>>>>> 174b54e7
 ]
 
 [tool.isort]
@@ -70,11 +49,7 @@
 disallow_incomplete_defs = true
 
 [tool.pydocstyle]
-<<<<<<< HEAD
 select = ["D207", "D208", "D3", "D417"]
-=======
-select = "D207,D208,D3,D417"
->>>>>>> 174b54e7
 
 [tool.setuptools]
 include-package-data = true
@@ -88,11 +63,8 @@
 [tool.uv.sources]
 rules-engine = { workspace = true }
 
-<<<<<<< HEAD
 [tool.poetry.dependencies]
 
-=======
->>>>>>> 174b54e7
 [dependency-groups]
 dev = [
     "rules-engine",
