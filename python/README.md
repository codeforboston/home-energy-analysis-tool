# Rules Engine
This is the workspace for the HEAT rules engine. 

For an outline of the logic behind the rules engine and a glossary of common terms, see the [Intro to Rules Engine wiki page](https://github.com/codeforboston/home-energy-analysis-tool/wiki/Intro-to-Rules-Engine).

## Development

<<<<<<< HEAD
=======

>>>>>>> 54e556e5
### Environment Setup
You can setup locally or with a codespace or using both. 
- Advantage of using codespace: You are less likely to get an environment error which is not always obvious and can cause a lot of time resolving.
- Advantage of local setup: development tools tend to work better, especially vscode.  List of 
features which work better with local setup:
  - vscode (specifics TBD)
  - other (please update when you run into them)

#### Note to Windows Users
When opening a terminal, always use bash.

#### Setup Locally
Simple steps for development setup:

1. Clone or fork the git repository, if not already done.
2. Open terminal.
3. Navigate to python by typing `cd python`
4. Type `source setup-python.sh`. 
5. If you get a message that python version is wrong, modify .bashrc in your home directory (`/Users/<username>`) to add these lines:
```
alias python3 <path to python 3.12 executable, including executable name>
export PYTHON_CMD=<path to python 3.12 executable, including executable name>
```
<<<<<<< HEAD
6. Run `pytest` and see tests run successfully.
=======
6. Rsun `pytest` and see tests run successfully.
>>>>>>> 54e556e5

#### Setup Codespace
1. navigate to the green "code" dropdown
2. select the "codespaces" tab
3. select the "..." menu
4. select "new with options"
5. on the options screen, under "Dev container configuration", select "Rules engine"
6. click "Create codespace"

#### Code Locally with VSCode, Run in Codespace
1. Set up codespace
2. Create a LiveShare session from the codespace
3. Connect your local VScode to the LiveShare session
4. Make code changes in VSCode and perform any terminal operations from Codespace.

![codespaces screenshot](docs/codespaces.png)

### Modifying Code
1. Find an issue to work on
2. Create a branch from main.  Best practice for naming looks like this: <issue, feature, or other>/<issue number>/<description>.  Separate words in the description using a dash (-).  Consider using the subject as a description.  Example:
```
git checkout main
git checkout -b feature/341/validate-address
```
3. Commit frequently when you have made progress on the issue to avoid possibly losing work, make it possible to incrementaly roll back smaller bits, and make it easier to see the incremental changes.  
- run the following validation commands first and fix any errors:
```
black .
mypy .
lint .
typecheck .
pytest
```
- if you decide to revert code, do a `git reset HEAD~1` if you want to go to the previous commit.  If you want to revert 2 commits, do `git reset HEAD~2`.  Doing incremental commits makes it possible to rollback fewer changes.  If you have pushed the branch to github, you will need to delete the branch from github and push again.

### Creating a Pull Request
1. If you haven't run the validation commands in the previous section.
2. Push your branch either to a fork of the repository or to the main repo (if you have privileges): `git push origin <branch_name>`
3. Create pull request from github.  
   - Include statement "Closes #<issue number>" if your changes completely fix or address the issue.
   - Check that all checks pass in the pull request.
   - Request reviewers

<|MERGE_RESOLUTION|>--- conflicted
+++ resolved
@@ -1,82 +1,88 @@
-# Rules Engine
-This is the workspace for the HEAT rules engine. 
-
-For an outline of the logic behind the rules engine and a glossary of common terms, see the [Intro to Rules Engine wiki page](https://github.com/codeforboston/home-energy-analysis-tool/wiki/Intro-to-Rules-Engine).
-
-## Development
-
-<<<<<<< HEAD
-=======
-
->>>>>>> 54e556e5
-### Environment Setup
-You can setup locally or with a codespace or using both. 
-- Advantage of using codespace: You are less likely to get an environment error which is not always obvious and can cause a lot of time resolving.
-- Advantage of local setup: development tools tend to work better, especially vscode.  List of 
-features which work better with local setup:
-  - vscode (specifics TBD)
-  - other (please update when you run into them)
-
-#### Note to Windows Users
-When opening a terminal, always use bash.
-
-#### Setup Locally
-Simple steps for development setup:
-
-1. Clone or fork the git repository, if not already done.
-2. Open terminal.
-3. Navigate to python by typing `cd python`
-4. Type `source setup-python.sh`. 
-5. If you get a message that python version is wrong, modify .bashrc in your home directory (`/Users/<username>`) to add these lines:
-```
-alias python3 <path to python 3.12 executable, including executable name>
-export PYTHON_CMD=<path to python 3.12 executable, including executable name>
-```
-<<<<<<< HEAD
-6. Run `pytest` and see tests run successfully.
-=======
-6. Rsun `pytest` and see tests run successfully.
->>>>>>> 54e556e5
-
-#### Setup Codespace
-1. navigate to the green "code" dropdown
-2. select the "codespaces" tab
-3. select the "..." menu
-4. select "new with options"
-5. on the options screen, under "Dev container configuration", select "Rules engine"
-6. click "Create codespace"
-
-#### Code Locally with VSCode, Run in Codespace
-1. Set up codespace
-2. Create a LiveShare session from the codespace
-3. Connect your local VScode to the LiveShare session
-4. Make code changes in VSCode and perform any terminal operations from Codespace.
-
-![codespaces screenshot](docs/codespaces.png)
-
-### Modifying Code
-1. Find an issue to work on
-2. Create a branch from main.  Best practice for naming looks like this: <issue, feature, or other>/<issue number>/<description>.  Separate words in the description using a dash (-).  Consider using the subject as a description.  Example:
-```
-git checkout main
-git checkout -b feature/341/validate-address
-```
-3. Commit frequently when you have made progress on the issue to avoid possibly losing work, make it possible to incrementaly roll back smaller bits, and make it easier to see the incremental changes.  
-- run the following validation commands first and fix any errors:
-```
-black .
-mypy .
-lint .
-typecheck .
-pytest
-```
-- if you decide to revert code, do a `git reset HEAD~1` if you want to go to the previous commit.  If you want to revert 2 commits, do `git reset HEAD~2`.  Doing incremental commits makes it possible to rollback fewer changes.  If you have pushed the branch to github, you will need to delete the branch from github and push again.
-
-### Creating a Pull Request
-1. If you haven't run the validation commands in the previous section.
-2. Push your branch either to a fork of the repository or to the main repo (if you have privileges): `git push origin <branch_name>`
-3. Create pull request from github.  
-   - Include statement "Closes #<issue number>" if your changes completely fix or address the issue.
-   - Check that all checks pass in the pull request.
-   - Request reviewers
-
+# Rules Engine
+This is the workspace for the HEAT rules engine. 
+
+For an outline of the logic behind the rules engine and a glossary of common terms, see the [Intro to Rules Engine wiki page](https://github.com/codeforboston/home-energy-analysis-tool/wiki/Intro-to-Rules-Engine).
+
+## Development
+
+### Environment Setup
+You can setup locally or with a codespace or using both. 
+- Advantage of using codespace: You are less likely to get an environment error which is not always obvious and can cause a lot of time resolving.
+- Advantage of local setup: development tools tend to work better, especially vscode.  List of 
+features which work better with local setup:
+  - vscode (specifics TBD)
+  - other (please update when you run into them)
+
+#### Note to Windows Users
+When opening a terminal, always use bash.
+
+#### Setup Locally
+1. Clone or fork the git repository, if not already done.
+2. Open terminal.
+3. Navigate to python by typing `cd python`
+4. Type `source setup-python.sh`. 
+5. If you get a message that python version is wrong, modify .bashrc in your home directory (`/Users/<username>`) to add these lines:
+```
+alias python3 <path to python 3.12 executable, including executable name>
+export PYTHON_CMD=<path to python 3.12 executable, including executable name>
+```
+6. Run `pytest` and see tests run successfully.
+
+#### Setup Codespace
+
+### Setup
+Simple steps for development setup:
+
+1. Clone the git repository.
+2. Navigate to python by typing `cd python`
+3. Type `source setup-python.sh`
+
+Then, you should be able to run `pytest` and see tests run successfully.
+
+
+## Codespaces
+The default codespace does not have the version of Python pre-installed that is used to develop the rules engine.  You _can_ use it and update it to install the correct Python vsion, but this takes time.  
+
+Instead, you can spin up a codespace with the correct version like so:
+
+1. navigate to the green "code" dropdown
+2. select the "codespaces" tab
+3. select the "..." menu
+4. select "new with options"
+5. on the options screen, under "Dev container configuration", select "Rules engine"
+6. click "Create codespace"
+
+#### Code Locally with VSCode, Run in Codespace
+1. Set up codespace
+2. Create a LiveShare session from the codespace
+3. Connect your local VScode to the LiveShare session
+4. Make code changes in VSCode and perform any terminal operations from Codespace.
+
+![codespaces screenshot](docs/codespaces.png)
+
+### Modifying Code
+1. Find an issue to work on
+2. Create a branch from main.  Best practice for naming looks like this: <issue, feature, or other>/<issue number>/<description>.  Separate words in the description using a dash (-).  Consider using the subject as a description.  Example:
+```
+git checkout main
+git checkout -b feature/341/validate-address
+```
+3. Commit frequently when you have made progress on the issue to avoid possibly losing work, make it possible to incrementaly roll back smaller bits, and make it easier to see the incremental changes.  
+- run the following validation commands first and fix any errors:
+```
+black .
+mypy .
+lint .
+typecheck .
+pytest
+```
+- if you decide to revert code, do a `git reset HEAD~1` if you want to go to the previous commit.  If you want to revert 2 commits, do `git reset HEAD~2`.  Doing incremental commits makes it possible to rollback fewer changes.  If you have pushed the branch to github, you will need to delete the branch from github and push again.
+
+### Creating a Pull Request
+1. If you haven't run the validation commands in the previous section.
+2. Push your branch either to a fork of the repository or to the main repo (if you have privileges): `git push origin <branch_name>`
+3. Create pull request from github.  
+   - Include statement "Closes #<issue number>" if your changes completely fix or address the issue.
+   - Check that all checks pass in the pull request.
+   - Request reviewers
+