--- conflicted
+++ resolved
@@ -1,43 +1,35 @@
-# Rules Engine
-This is the workspace for the HEAT rules engine. 
-
-For an outline of the logic behind the rules engine and a glossary of common terms, see the [Intro to Rules Engine wiki page](https://github.com/codeforboston/home-energy-analysis-tool/wiki/Intro-to-Rules-Engine).
-
-## Development
-
-### Setup
-Simple steps for development setup:
-
-1. Clone the git repository.
-<<<<<<< HEAD
-2. Navigate to any directory and create a [virtual environment](https://docs.python.org/3/library/venv.html#creating-virtual-environments) and activate it
-3. The following commands can be run from inside the rules-engine folder while the virtual environment is active
-4. `pip install -e .` builds the [python egg](https://stackoverflow.com/questions/2051192/what-is-a-python-egg) for the rules engine and then installs the rules engine
-5. `pip install -r requirements-dev.txt` which installs the required libraries
-
-Then, you should be able to run `pytest`, also from any directory, and see tests run successfully.
-
-## Codespaces
-The default codespace does not have the version of Python pre-installed that is used to develop the rules engine.  You _can_ use it and update it to install the correct Python vsion, but this takes time.  
-
-Instead, you can spin up a codespace with the correct version like so:
-
-1. navigate to the green "code" dropdown
-2. select the "codespaces" tab
-3. select the "..." menu
-4. select "new with options"
-5. on the options screen, under "Dev container configuration", select "Rules engine"
-6. click "Create codespace"
-
-![codespaces screenshot](docs/codespaces.png)
-=======
-2. Navigate to python by typing `cd python`
-3. Type `source setup-python.sh`
-
-Then, you should be able to run `pytest` and see tests run successfully.
-
-### Continuous Integration
-Type `make` to see lint, type errors, and more.  The terminal will reveal individual tests to run again.  
-* If `black` alone is a problem, then run `black .` to automatically reformat your code.
-* If `mypy` is a problem, then run `mypy .` to run `mypy` again.
->>>>>>> 2276a1ec
+# Rules Engine
+This is the workspace for the HEAT rules engine. 
+
+For an outline of the logic behind the rules engine and a glossary of common terms, see the [Intro to Rules Engine wiki page](https://github.com/codeforboston/home-energy-analysis-tool/wiki/Intro-to-Rules-Engine).
+
+## Development
+
+### Setup
+Simple steps for development setup:
+
+1. Clone the git repository.
+2. Navigate to python by typing `cd python`
+3. Type `source setup-python.sh`
+
+Then, you should be able to run `pytest` and see tests run successfully.
+
+
+## Codespaces
+The default codespace does not have the version of Python pre-installed that is used to develop the rules engine.  You _can_ use it and update it to install the correct Python vsion, but this takes time.  
+
+Instead, you can spin up a codespace with the correct version like so:
+
+1. navigate to the green "code" dropdown
+2. select the "codespaces" tab
+3. select the "..." menu
+4. select "new with options"
+5. on the options screen, under "Dev container configuration", select "Rules engine"
+6. click "Create codespace"
+
+![codespaces screenshot](docs/codespaces.png)
+
+### Continuous Integration
+Type `make` to see lint, type errors, and more.  The terminal will reveal individual tests to run again.  
+* If `black` alone is a problem, then run `black .` to automatically reformat your code.
+* If `mypy` is a problem, then run `mypy .` to run `mypy` again.